lockfileVersion: '9.0'

settings:
  autoInstallPeers: true
  excludeLinksFromLockfile: false

importers:

  .:
    dependencies:
      '@fingerprintjs/fingerprintjs':
        specifier: ^5.0.1
        version: 5.0.1
      '@simplewebauthn/browser':
        specifier: ^13.2.2
        version: 13.2.2
      '@simplewebauthn/server':
        specifier: ^13.2.2
        version: 13.2.2
      '@types/bcrypt':
        specifier: ^6.0.0
        version: 6.0.0
      '@types/dompurify':
        specifier: ^3.2.0
        version: 3.2.0
      '@types/express-rate-limit':
        specifier: ^6.0.2
        version: 6.0.2(express@5.2.1)
      '@types/form-data':
        specifier: ^2.5.2
        version: 2.5.2
      '@types/jsdom':
        specifier: ^27.0.0
        version: 27.0.0
      '@types/jsonwebtoken':
        specifier: ^9.0.10
        version: 9.0.10
      '@types/uuid':
        specifier: ^11.0.0
        version: 11.0.0
      '@types/validator':
        specifier: ^13.15.10
        version: 13.15.10
      axios:
        specifier: ^1.13.2
        version: 1.13.2
      bcrypt:
        specifier: ^6.0.0
        version: 6.0.0
      cheerio:
        specifier: ^1.1.2
        version: 1.1.2
      cors:
        specifier: ^2.8.5
        version: 2.8.5
      crypto-js:
        specifier: ^4.2.0
        version: 4.2.0
      dayjs:
        specifier: ^1.11.19
        version: 1.11.19
      dompurify:
        specifier: ^3.3.1
        version: 3.3.1
      dotenv:
        specifier: ^17.2.3
        version: 17.2.3
      express:
        specifier: ^5.2.1
        version: 5.2.1
      express-rate-limit:
        specifier: ^7.5.1
        version: 7.5.1(express@5.2.1)
      form-data:
        specifier: ^4.0.5
        version: 4.0.5
      happy-tts:
        specifier: 'file:'
<<<<<<< HEAD
        version: file:(openapi-types@12.1.3)(postcss@8.5.6)(react-dom@19.1.1(react@19.1.1))(react@19.1.1)(socks@2.8.7)(zod@4.2.1)
=======
        version: file:(openapi-types@12.1.3)(react-dom@19.1.1(react@19.1.1))(react@19.1.1)(socks@2.8.7)
>>>>>>> e0f275d5
      helmet:
        specifier: ^8.1.0
        version: 8.1.0
      http-proxy-agent:
        specifier: ^7.0.2
        version: 7.0.2
      jsdom:
        specifier: ^27.4.0
        version: 27.4.0
      jsonwebtoken:
        specifier: ^9.0.3
        version: 9.0.3
      liquid-glass-react:
        specifier: ^1.1.1
        version: 1.1.1(react-dom@19.1.1(react@19.1.1))(react@19.1.1)
      lodash:
        specifier: ^4.17.21
        version: 4.17.21
      lru-cache:
        specifier: ^11.2.4
        version: 11.2.4
      marked:
        specifier: ^17.0.1
        version: 17.0.1
      mongodb:
        specifier: ^7.0.0
        version: 7.0.0(socks@2.8.7)
      mongodb-connection-string-url:
        specifier: ^7.0.0
        version: 7.0.0
      mongoose:
        specifier: ^9.0.2
        version: 9.0.2(socks@2.8.7)
      morgan:
        specifier: ^1.10.1
        version: 1.10.1
      multer:
        specifier: ^2.0.2
        version: 2.0.2
      mysql2:
        specifier: ^3.16.0
        version: 3.16.0
      nanoid:
        specifier: ^5.1.6
        version: 5.1.6
      openai:
<<<<<<< HEAD
        specifier: ^6.10.0
        version: 6.10.0(ws@8.18.3)(zod@4.2.1)
=======
        specifier: ^6.15.0
        version: 6.15.0(ws@8.18.3)
>>>>>>> e0f275d5
      path-to-regexp:
        specifier: ^8.2.0
        version: 8.3.0
      qrcode:
        specifier: ^1.5.4
        version: 1.5.4
      react-syntax-highlighter:
        specifier: ^16.1.0
        version: 16.1.0(react@19.1.1)
      redis:
        specifier: ^5.10.0
        version: 5.10.0
      resend:
        specifier: ^6.6.0
        version: 6.6.0
      serve:
        specifier: ^14.2.1
        version: 14.2.5
      socks-proxy-agent:
        specifier: ^8.0.5
        version: 8.0.5
      speakeasy:
        specifier: ^2.0.0
        version: 2.0.0
      svix:
        specifier: ^1.82.0
        version: 1.82.0
      swagger-jsdoc:
        specifier: ^6.2.8
        version: 6.2.8(openapi-types@12.1.3)
      swagger-ui-express:
        specifier: ^5.0.1
        version: 5.0.1(express@5.2.1)
      tar:
        specifier: ^7.5.2
        version: 7.5.2
      tar-fs:
        specifier: ^3.1.1
        version: 3.1.1
      uuid:
        specifier: ^13.0.0
        version: 13.0.0
      validator:
        specifier: ^13.15.26
        version: 13.15.26
      winston:
        specifier: ^3.19.0
        version: 3.19.0
      ws:
        specifier: ^8.18.3
        version: 8.18.3
      zod:
        specifier: ^4.2.1
        version: 4.2.1
    devDependencies:
      '@types/axios':
        specifier: ^0.14.4
        version: 0.14.4
      '@types/cheerio':
        specifier: ^1.0.0
        version: 1.0.0
      '@types/cors':
        specifier: ^2.8.17
        version: 2.8.19
      '@types/crypto-js':
        specifier: ^4.2.2
        version: 4.2.2
      '@types/express':
        specifier: ^5.0.6
        version: 5.0.6
      '@types/jest':
        specifier: ^30.0.0
        version: 30.0.0
      '@types/morgan':
        specifier: ^1.9.4
        version: 1.9.10
      '@types/multer':
        specifier: ^2.0.0
        version: 2.0.0
      '@types/node':
        specifier: ^25.0.3
        version: 25.0.3
      '@types/qrcode':
        specifier: ^1.5.6
        version: 1.5.6
      '@types/react-syntax-highlighter':
        specifier: ^15.5.13
        version: 15.5.13
      '@types/speakeasy':
        specifier: ^2.0.10
        version: 2.0.10
      '@types/supertest':
        specifier: ^6.0.3
        version: 6.0.3
      '@types/swagger-jsdoc':
        specifier: ^6.0.4
        version: 6.0.4
      '@types/swagger-ui-express':
        specifier: ^4.1.8
        version: 4.1.8
      '@types/tar':
        specifier: ^6.1.13
        version: 6.1.13
      concurrently:
        specifier: ^9.2.1
        version: 9.2.1
      javascript-obfuscator:
        specifier: ^5.1.0
        version: 5.1.0
      jest:
        specifier: ^30.2.0
        version: 30.2.0(@types/node@25.0.3)(ts-node@10.9.2(@types/node@25.0.3)(typescript@5.9.3))
      nodemon:
        specifier: ^3.1.11
        version: 3.1.11
      supertest:
        specifier: ^7.1.4
        version: 7.1.4
      ts-jest:
        specifier: ^29.4.6
        version: 29.4.6(@babel/core@7.28.5)(@jest/transform@30.2.0)(@jest/types@30.2.0)(babel-jest@30.2.0(@babel/core@7.28.5))(jest-util@30.2.0)(jest@30.2.0(@types/node@25.0.3)(ts-node@10.9.2(@types/node@25.0.3)(typescript@5.9.3)))(typescript@5.9.3)
      ts-node:
        specifier: ^10.9.2
        version: 10.9.2(@types/node@25.0.3)(typescript@5.9.3)
      typescript:
        specifier: ^5.9.3
        version: 5.9.3

packages:

  '@acemir/cssom@0.9.30':
    resolution: {integrity: sha512-9CnlMCI0LmCIq0olalQqdWrJHPzm0/tw3gzOA9zJSgvFX7Xau3D24mAGa4BtwxwY69nsuJW6kQqqCzf/mEcQgg==}

  '@apidevtools/json-schema-ref-parser@9.1.2':
    resolution: {integrity: sha512-r1w81DpR+KyRWd3f+rk6TNqMgedmAxZP5v5KWlXQWlgMUUtyEJch0DKEci1SorPMiSeM8XPl7MZ3miJ60JIpQg==}

  '@apidevtools/openapi-schemas@2.1.0':
    resolution: {integrity: sha512-Zc1AlqrJlX3SlpupFGpiLi2EbteyP7fXmUOGup6/DnkRgjP9bgMM/ag+n91rsv0U1Gpz0H3VILA/o3bW7Ua6BQ==}
    engines: {node: '>=10'}

  '@apidevtools/swagger-methods@3.0.2':
    resolution: {integrity: sha512-QAkD5kK2b1WfjDS/UQn/qQkbwF31uqRjPTrsCs5ZG9BQGAkjwvqGFjjPqAuzac/IYzpPtRzjCP1WrTuAIjMrXg==}

  '@apidevtools/swagger-parser@10.0.3':
    resolution: {integrity: sha512-sNiLY51vZOmSPFZA5TF35KZ2HbgYklQnTSDnkghamzLb3EkNtcQnrBQEj5AOCxHpTtXpqMCRM1CrmV2rG6nw4g==}
    peerDependencies:
      openapi-types: '>=7'

  '@asamuzakjp/css-color@4.1.1':
    resolution: {integrity: sha512-B0Hv6G3gWGMn0xKJ0txEi/jM5iFpT3MfDxmhZFb4W047GvytCf1DHQ1D69W3zHI4yWe2aTZAA0JnbMZ7Xc8DuQ==}

  '@asamuzakjp/dom-selector@6.7.6':
    resolution: {integrity: sha512-hBaJER6A9MpdG3WgdlOolHmbOYvSk46y7IQN/1+iqiCuUu6iWdQrs9DGKF8ocqsEqWujWf/V7b7vaDgiUmIvUg==}

  '@asamuzakjp/nwsapi@2.3.9':
    resolution: {integrity: sha512-n8GuYSrI9bF7FFZ/SjhwevlHc8xaVlb/7HmHelnc/PZXBD2ZR49NnN9sMMuDdEGPeeRQ5d0hqlSlEpgCX3Wl0Q==}

  '@babel/code-frame@7.27.1':
    resolution: {integrity: sha512-cjQ7ZlQ0Mv3b47hABuTevyTuYN4i+loJKGeV9flcCgIK37cCXRh+L1bd3iBHlynerhQ7BhCkn2BPbQUL+rGqFg==}
    engines: {node: '>=6.9.0'}

  '@babel/compat-data@7.28.5':
    resolution: {integrity: sha512-6uFXyCayocRbqhZOB+6XcuZbkMNimwfVGFji8CTZnCzOHVGvDqzvitu1re2AU5LROliz7eQPhB8CpAMvnx9EjA==}
    engines: {node: '>=6.9.0'}

  '@babel/core@7.28.5':
    resolution: {integrity: sha512-e7jT4DxYvIDLk1ZHmU/m/mB19rex9sv0c2ftBtjSBv+kVM/902eh0fINUzD7UwLLNR+jU585GxUJ8/EBfAM5fw==}
    engines: {node: '>=6.9.0'}

  '@babel/generator@7.28.5':
    resolution: {integrity: sha512-3EwLFhZ38J4VyIP6WNtt2kUdW9dokXA9Cr4IVIFHuCpZ3H8/YFOl5JjZHisrn1fATPBmKKqXzDFvh9fUwHz6CQ==}
    engines: {node: '>=6.9.0'}

  '@babel/helper-compilation-targets@7.27.2':
    resolution: {integrity: sha512-2+1thGUUWWjLTYTHZWK1n8Yga0ijBz1XAhUXcKy81rd5g6yh7hGqMp45v7cadSbEHc9G3OTv45SyneRN3ps4DQ==}
    engines: {node: '>=6.9.0'}

  '@babel/helper-globals@7.28.0':
    resolution: {integrity: sha512-+W6cISkXFa1jXsDEdYA8HeevQT/FULhxzR99pxphltZcVaugps53THCeiWA8SguxxpSp3gKPiuYfSWopkLQ4hw==}
    engines: {node: '>=6.9.0'}

  '@babel/helper-module-imports@7.27.1':
    resolution: {integrity: sha512-0gSFWUPNXNopqtIPQvlD5WgXYI5GY2kP2cCvoT8kczjbfcfuIljTbcWrulD1CIPIX2gt1wghbDy08yE1p+/r3w==}
    engines: {node: '>=6.9.0'}

  '@babel/helper-module-transforms@7.28.3':
    resolution: {integrity: sha512-gytXUbs8k2sXS9PnQptz5o0QnpLL51SwASIORY6XaBKF88nsOT0Zw9szLqlSGQDP/4TljBAD5y98p2U1fqkdsw==}
    engines: {node: '>=6.9.0'}
    peerDependencies:
      '@babel/core': ^7.0.0

  '@babel/helper-plugin-utils@7.27.1':
    resolution: {integrity: sha512-1gn1Up5YXka3YYAHGKpbideQ5Yjf1tDa9qYcgysz+cNCXukyLl6DjPXhD3VRwSb8c0J9tA4b2+rHEZtc6R0tlw==}
    engines: {node: '>=6.9.0'}

  '@babel/helper-string-parser@7.27.1':
    resolution: {integrity: sha512-qMlSxKbpRlAridDExk92nSobyDdpPijUq2DW6oDnUqd0iOGxmQjyqhMIihI9+zv4LPyZdRje2cavWPbCbWm3eA==}
    engines: {node: '>=6.9.0'}

  '@babel/helper-validator-identifier@7.27.1':
    resolution: {integrity: sha512-D2hP9eA+Sqx1kBZgzxZh0y1trbuU+JoDkiEwqhQ36nodYqJwyEIhPSdMNd7lOm/4io72luTPWH20Yda0xOuUow==}
    engines: {node: '>=6.9.0'}

  '@babel/helper-validator-identifier@7.28.5':
    resolution: {integrity: sha512-qSs4ifwzKJSV39ucNjsvc6WVHs6b7S03sOh2OcHF9UHfVPqWWALUsNUVzhSBiItjRZoLHx7nIarVjqKVusUZ1Q==}
    engines: {node: '>=6.9.0'}

  '@babel/helper-validator-option@7.27.1':
    resolution: {integrity: sha512-YvjJow9FxbhFFKDSuFnVCe2WxXk1zWc22fFePVNEaWJEu8IrZVlda6N0uHwzZrUM1il7NC9Mlp4MaJYbYd9JSg==}
    engines: {node: '>=6.9.0'}

  '@babel/helpers@7.28.4':
    resolution: {integrity: sha512-HFN59MmQXGHVyYadKLVumYsA9dBFun/ldYxipEjzA4196jpLZd8UjEEBLkbEkvfYreDqJhZxYAWFPtrfhNpj4w==}
    engines: {node: '>=6.9.0'}

  '@babel/parser@7.28.5':
    resolution: {integrity: sha512-KKBU1VGYR7ORr3At5HAtUQ+TV3SzRCXmA/8OdDZiLDBIZxVyzXuztPjfLd3BV1PRAQGCMWWSHYhL0F8d5uHBDQ==}
    engines: {node: '>=6.0.0'}
    hasBin: true

  '@babel/plugin-syntax-async-generators@7.8.4':
    resolution: {integrity: sha512-tycmZxkGfZaxhMRbXlPXuVFpdWlXpir2W4AMhSJgRKzk/eDlIXOhb2LHWoLpDF7TEHylV5zNhykX6KAgHJmTNw==}
    peerDependencies:
      '@babel/core': ^7.0.0-0

  '@babel/plugin-syntax-bigint@7.8.3':
    resolution: {integrity: sha512-wnTnFlG+YxQm3vDxpGE57Pj0srRU4sHE/mDkt1qv2YJJSeUAec2ma4WLUnUPeKjyrfntVwe/N6dCXpU+zL3Npg==}
    peerDependencies:
      '@babel/core': ^7.0.0-0

  '@babel/plugin-syntax-class-properties@7.12.13':
    resolution: {integrity: sha512-fm4idjKla0YahUNgFNLCB0qySdsoPiZP3iQE3rky0mBUtMZ23yDJ9SJdg6dXTSDnulOVqiF3Hgr9nbXvXTQZYA==}
    peerDependencies:
      '@babel/core': ^7.0.0-0

  '@babel/plugin-syntax-class-static-block@7.14.5':
    resolution: {integrity: sha512-b+YyPmr6ldyNnM6sqYeMWE+bgJcJpO6yS4QD7ymxgH34GBPNDM/THBh8iunyvKIZztiwLH4CJZ0RxTk9emgpjw==}
    engines: {node: '>=6.9.0'}
    peerDependencies:
      '@babel/core': ^7.0.0-0

  '@babel/plugin-syntax-import-attributes@7.27.1':
    resolution: {integrity: sha512-oFT0FrKHgF53f4vOsZGi2Hh3I35PfSmVs4IBFLFj4dnafP+hIWDLg3VyKmUHfLoLHlyxY4C7DGtmHuJgn+IGww==}
    engines: {node: '>=6.9.0'}
    peerDependencies:
      '@babel/core': ^7.0.0-0

  '@babel/plugin-syntax-import-meta@7.10.4':
    resolution: {integrity: sha512-Yqfm+XDx0+Prh3VSeEQCPU81yC+JWZ2pDPFSS4ZdpfZhp4MkFMaDC1UqseovEKwSUpnIL7+vK+Clp7bfh0iD7g==}
    peerDependencies:
      '@babel/core': ^7.0.0-0

  '@babel/plugin-syntax-json-strings@7.8.3':
    resolution: {integrity: sha512-lY6kdGpWHvjoe2vk4WrAapEuBR69EMxZl+RoGRhrFGNYVK8mOPAW8VfbT/ZgrFbXlDNiiaxQnAtgVCZ6jv30EA==}
    peerDependencies:
      '@babel/core': ^7.0.0-0

  '@babel/plugin-syntax-jsx@7.27.1':
    resolution: {integrity: sha512-y8YTNIeKoyhGd9O0Jiyzyyqk8gdjnumGTQPsz0xOZOQ2RmkVJeZ1vmmfIvFEKqucBG6axJGBZDE/7iI5suUI/w==}
    engines: {node: '>=6.9.0'}
    peerDependencies:
      '@babel/core': ^7.0.0-0

  '@babel/plugin-syntax-logical-assignment-operators@7.10.4':
    resolution: {integrity: sha512-d8waShlpFDinQ5MtvGU9xDAOzKH47+FFoney2baFIoMr952hKOLp1HR7VszoZvOsV/4+RRszNY7D17ba0te0ig==}
    peerDependencies:
      '@babel/core': ^7.0.0-0

  '@babel/plugin-syntax-nullish-coalescing-operator@7.8.3':
    resolution: {integrity: sha512-aSff4zPII1u2QD7y+F8oDsz19ew4IGEJg9SVW+bqwpwtfFleiQDMdzA/R+UlWDzfnHFCxxleFT0PMIrR36XLNQ==}
    peerDependencies:
      '@babel/core': ^7.0.0-0

  '@babel/plugin-syntax-numeric-separator@7.10.4':
    resolution: {integrity: sha512-9H6YdfkcK/uOnY/K7/aA2xpzaAgkQn37yzWUMRK7OaPOqOpGS1+n0H5hxT9AUw9EsSjPW8SVyMJwYRtWs3X3ug==}
    peerDependencies:
      '@babel/core': ^7.0.0-0

  '@babel/plugin-syntax-object-rest-spread@7.8.3':
    resolution: {integrity: sha512-XoqMijGZb9y3y2XskN+P1wUGiVwWZ5JmoDRwx5+3GmEplNyVM2s2Dg8ILFQm8rWM48orGy5YpI5Bl8U1y7ydlA==}
    peerDependencies:
      '@babel/core': ^7.0.0-0

  '@babel/plugin-syntax-optional-catch-binding@7.8.3':
    resolution: {integrity: sha512-6VPD0Pc1lpTqw0aKoeRTMiB+kWhAoT24PA+ksWSBrFtl5SIRVpZlwN3NNPQjehA2E/91FV3RjLWoVTglWcSV3Q==}
    peerDependencies:
      '@babel/core': ^7.0.0-0

  '@babel/plugin-syntax-optional-chaining@7.8.3':
    resolution: {integrity: sha512-KoK9ErH1MBlCPxV0VANkXW2/dw4vlbGDrFgz8bmUsBGYkFRcbRwMh6cIJubdPrkxRwuGdtCk0v/wPTKbQgBjkg==}
    peerDependencies:
      '@babel/core': ^7.0.0-0

  '@babel/plugin-syntax-private-property-in-object@7.14.5':
    resolution: {integrity: sha512-0wVnp9dxJ72ZUJDV27ZfbSj6iHLoytYZmh3rFcxNnvsJF3ktkzLDZPy/mA17HGsaQT3/DQsWYX1f1QGWkCoVUg==}
    engines: {node: '>=6.9.0'}
    peerDependencies:
      '@babel/core': ^7.0.0-0

  '@babel/plugin-syntax-top-level-await@7.14.5':
    resolution: {integrity: sha512-hx++upLv5U1rgYfwe1xBQUhRmU41NEvpUvrp8jkrSCdvGSnM5/qdRMtylJ6PG5OFkBaHkbTAKTnd3/YyESRHFw==}
    engines: {node: '>=6.9.0'}
    peerDependencies:
      '@babel/core': ^7.0.0-0

  '@babel/plugin-syntax-typescript@7.27.1':
    resolution: {integrity: sha512-xfYCBMxveHrRMnAWl1ZlPXOZjzkN82THFvLhQhFXFt81Z5HnN+EtUkZhv/zcKpmT3fzmWZB0ywiBrbC3vogbwQ==}
    engines: {node: '>=6.9.0'}
    peerDependencies:
      '@babel/core': ^7.0.0-0

  '@babel/runtime@7.28.4':
    resolution: {integrity: sha512-Q/N6JNWvIvPnLDvjlE1OUBLPQHH6l3CltCEsHIujp45zQUSSh8K+gHnaEX45yAT1nyngnINhvWtzN+Nb9D8RAQ==}
    engines: {node: '>=6.9.0'}

  '@babel/template@7.27.2':
    resolution: {integrity: sha512-LPDZ85aEJyYSd18/DkjNh4/y1ntkE5KwUHWTiqgRxruuZL2F1yuHligVHLvcHY2vMHXttKFpJn6LwfI7cw7ODw==}
    engines: {node: '>=6.9.0'}

  '@babel/traverse@7.28.5':
    resolution: {integrity: sha512-TCCj4t55U90khlYkVV/0TfkJkAkUg3jZFA3Neb7unZT8CPok7iiRfaX0F+WnqWqt7OxhOn0uBKXCw4lbL8W0aQ==}
    engines: {node: '>=6.9.0'}

  '@babel/types@7.28.5':
    resolution: {integrity: sha512-qQ5m48eI/MFLQ5PxQj4PFaprjyCTLI37ElWMmNs0K8Lk3dVeOdNpB3ks8jc7yM5CDmVC73eMVk/trk3fgmrUpA==}
    engines: {node: '>=6.9.0'}

  '@bcoe/v8-coverage@0.2.3':
    resolution: {integrity: sha512-0hYQ8SB4Db5zvZB4axdMHGwEaQjkZzFjQiN9LVYvIFB2nSUHW9tYpxWriPrWDASIxiaXax83REcLxuSdnGPZtw==}

  '@colors/colors@1.6.0':
    resolution: {integrity: sha512-Ir+AOibqzrIsL6ajt3Rz3LskB7OiMVHqltZmspbW/TJuTVuyOMirVqAkjfY6JISiLHgyNqicAC8AyHHGzNd/dA==}
    engines: {node: '>=0.1.90'}

  '@cspotcode/source-map-support@0.8.1':
    resolution: {integrity: sha512-IchNf6dN4tHoMFIn/7OE8LWZ19Y6q/67Bmf6vnGREv8RSbBVb9LPJxEcnwrcwX6ixSvaiGoomAUvu4YSxXrVgw==}
    engines: {node: '>=12'}

  '@csstools/color-helpers@5.1.0':
    resolution: {integrity: sha512-S11EXWJyy0Mz5SYvRmY8nJYTFFd1LCNV+7cXyAgQtOOuzb4EsgfqDufL+9esx72/eLhsRdGZwaldu/h+E4t4BA==}
    engines: {node: '>=18'}

  '@csstools/css-calc@2.1.4':
    resolution: {integrity: sha512-3N8oaj+0juUw/1H3YwmDDJXCgTB1gKU6Hc/bB502u9zR0q2vd786XJH9QfrKIEgFlZmhZiq6epXl4rHqhzsIgQ==}
    engines: {node: '>=18'}
    peerDependencies:
      '@csstools/css-parser-algorithms': ^3.0.5
      '@csstools/css-tokenizer': ^3.0.4

  '@csstools/css-color-parser@3.1.0':
    resolution: {integrity: sha512-nbtKwh3a6xNVIp/VRuXV64yTKnb1IjTAEEh3irzS+HkKjAOYLTGNb9pmVNntZ8iVBHcWDA2Dof0QtPgFI1BaTA==}
    engines: {node: '>=18'}
    peerDependencies:
      '@csstools/css-parser-algorithms': ^3.0.5
      '@csstools/css-tokenizer': ^3.0.4

  '@csstools/css-parser-algorithms@3.0.5':
    resolution: {integrity: sha512-DaDeUkXZKjdGhgYaHNJTV9pV7Y9B3b644jCLs9Upc3VeNGg6LWARAT6O+Q+/COo+2gg/bM5rhpMAtf70WqfBdQ==}
    engines: {node: '>=18'}
    peerDependencies:
      '@csstools/css-tokenizer': ^3.0.4

  '@csstools/css-syntax-patches-for-csstree@1.0.22':
    resolution: {integrity: sha512-qBcx6zYlhleiFfdtzkRgwNC7VVoAwfK76Vmsw5t+PbvtdknO9StgRk7ROvq9so1iqbdW4uLIDAsXRsTfUrIoOw==}
    engines: {node: '>=18'}

  '@csstools/css-tokenizer@3.0.4':
    resolution: {integrity: sha512-Vd/9EVDiu6PPJt9yAh6roZP6El1xHrdvIVGjyBsHR0RYwNHgL7FJPyIIW4fANJNG6FtyZfvlRPpFI4ZM/lubvw==}
    engines: {node: '>=18'}

  '@dabh/diagnostics@2.0.8':
    resolution: {integrity: sha512-R4MSXTVnuMzGD7bzHdW2ZhhdPC/igELENcq5IjEverBvq5hn1SXCWcsi6eSsdWP0/Ur+SItRRjAktmdoX/8R/Q==}

  '@emnapi/core@1.7.1':
    resolution: {integrity: sha512-o1uhUASyo921r2XtHYOHy7gdkGLge8ghBEQHMWmyJFoXlpU58kIrhhN3w26lpQb6dspetweapMn2CSNwQ8I4wg==}

  '@emnapi/runtime@1.7.1':
    resolution: {integrity: sha512-PVtJr5CmLwYAU9PZDMITZoR5iAOShYREoR45EyyLrbntV50mdePTgUn4AmOw90Ifcj+x2kRjdzr1HP3RrNiHGA==}

  '@emnapi/wasi-threads@1.1.0':
    resolution: {integrity: sha512-WI0DdZ8xFSbgMjR1sFsKABJ/C5OnRrjT06JXbZKexJGrDuPTzZdDYfFlsgcCXCyf+suG5QU2e/y1Wo2V/OapLQ==}

  '@exodus/bytes@1.7.0':
    resolution: {integrity: sha512-5i+BtvujK/vM07YCGDyz4C4AyDzLmhxHMtM5HpUyPRtJPBdFPsj290ffXW+UXY21/G7GtXeHD2nRmq0T1ShyQQ==}
    engines: {node: ^20.19.0 || ^22.12.0 || >=24.0.0}
    peerDependencies:
      '@exodus/crypto': ^1.0.0-rc.4
    peerDependenciesMeta:
      '@exodus/crypto':
        optional: true

  '@fingerprintjs/fingerprintjs@5.0.1':
    resolution: {integrity: sha512-KbaeE/rk2WL8MfpRP6jTI4lSr42SJPjvkyrjP3QU6uUDkOMWWYC2Ts1sNSYcegHC8avzOoYTHBj+2fTqvZWQBA==}

  '@hexagon/base64@1.1.28':
    resolution: {integrity: sha512-lhqDEAvWixy3bZ+UOYbPwUbBkwBq5C1LAJ/xPC8Oi+lL54oyakv/npbA0aU2hgCsx/1NUd4IBvV03+aUBWxerw==}

  '@inversifyjs/common@1.3.3':
    resolution: {integrity: sha512-ZH0wrgaJwIo3s9gMCDM2wZoxqrJ6gB97jWXncROfYdqZJv8f3EkqT57faZqN5OTeHWgtziQ6F6g3L8rCvGceCw==}

  '@inversifyjs/core@1.3.4':
    resolution: {integrity: sha512-gCCmA4BdbHEFwvVZ2elWgHuXZWk6AOu/1frxsS+2fWhjEk2c/IhtypLo5ytSUie1BCiT6i9qnEo4bruBomQsAA==}

  '@inversifyjs/reflect-metadata-utils@0.2.3':
    resolution: {integrity: sha512-d3D0o9TeSlvaGM2I24wcNw/Aj3rc4OYvHXOKDC09YEph5fMMiKd6fq1VTQd9tOkDNWvVbw+cnt45Wy9P/t5Lvw==}
    peerDependencies:
      reflect-metadata: 0.2.2

  '@isaacs/cliui@8.0.2':
    resolution: {integrity: sha512-O8jcjabXaleOG9DQ0+ARXWZBTfnP4WNAqzuiJK7ll44AmxGKv/J2M4TPjxjY3znBCfvBXFzucm1twdyFybFqEA==}
    engines: {node: '>=12'}

  '@isaacs/fs-minipass@4.0.1':
    resolution: {integrity: sha512-wgm9Ehl2jpeqP3zw/7mo3kRHFp5MEDhqAdwy1fTGkHAwnkGOVsgpvQhL8B5n1qlb01jV3n/bI0ZfZp5lWA1k4w==}
    engines: {node: '>=18.0.0'}

  '@istanbuljs/load-nyc-config@1.1.0':
    resolution: {integrity: sha512-VjeHSlIzpv/NyD3N0YuHfXOPDIixcA1q2ZV98wsMqcYlPmv2n3Yb2lYP9XMElnaFVXg5A7YLTeLu6V84uQDjmQ==}
    engines: {node: '>=8'}

  '@istanbuljs/schema@0.1.3':
    resolution: {integrity: sha512-ZXRY4jNvVgSVQ8DL3LTcakaAtXwTVUxE81hslsyD2AtoXW/wVob10HkOJ1X/pAlcI7D+2YoZKg5do8G/w6RYgA==}
    engines: {node: '>=8'}

  '@javascript-obfuscator/escodegen@2.3.1':
    resolution: {integrity: sha512-Z0HEAVwwafOume+6LFXirAVZeuEMKWuPzpFbQhCEU9++BMz0IwEa9bmedJ+rMn/IlXRBID9j3gQ0XYAa6jM10g==}
    engines: {node: '>=6.0'}

  '@javascript-obfuscator/estraverse@5.4.0':
    resolution: {integrity: sha512-CZFX7UZVN9VopGbjTx4UXaXsi9ewoM1buL0kY7j1ftYdSs7p2spv9opxFjHlQ/QGTgh4UqufYqJJ0WKLml7b6w==}
    engines: {node: '>=4.0'}

  '@jest/console@30.2.0':
    resolution: {integrity: sha512-+O1ifRjkvYIkBqASKWgLxrpEhQAAE7hY77ALLUufSk5717KfOShg6IbqLmdsLMPdUiFvA2kTs0R7YZy+l0IzZQ==}
    engines: {node: ^18.14.0 || ^20.0.0 || ^22.0.0 || >=24.0.0}

  '@jest/core@30.2.0':
    resolution: {integrity: sha512-03W6IhuhjqTlpzh/ojut/pDB2LPRygyWX8ExpgHtQA8H/3K7+1vKmcINx5UzeOX1se6YEsBsOHQ1CRzf3fOwTQ==}
    engines: {node: ^18.14.0 || ^20.0.0 || ^22.0.0 || >=24.0.0}
    peerDependencies:
      node-notifier: ^8.0.1 || ^9.0.0 || ^10.0.0
    peerDependenciesMeta:
      node-notifier:
        optional: true

  '@jest/diff-sequences@30.0.1':
    resolution: {integrity: sha512-n5H8QLDJ47QqbCNn5SuFjCRDrOLEZ0h8vAHCK5RL9Ls7Xa8AQLa/YxAc9UjFqoEDM48muwtBGjtMY5cr0PLDCw==}
    engines: {node: ^18.14.0 || ^20.0.0 || ^22.0.0 || >=24.0.0}

  '@jest/environment@30.2.0':
    resolution: {integrity: sha512-/QPTL7OBJQ5ac09UDRa3EQes4gt1FTEG/8jZ/4v5IVzx+Cv7dLxlVIvfvSVRiiX2drWyXeBjkMSR8hvOWSog5g==}
    engines: {node: ^18.14.0 || ^20.0.0 || ^22.0.0 || >=24.0.0}

  '@jest/expect-utils@30.1.2':
    resolution: {integrity: sha512-HXy1qT/bfdjCv7iC336ExbqqYtZvljrV8odNdso7dWK9bSeHtLlvwWWC3YSybSPL03Gg5rug6WLCZAZFH72m0A==}
    engines: {node: ^18.14.0 || ^20.0.0 || ^22.0.0 || >=24.0.0}

  '@jest/expect-utils@30.2.0':
    resolution: {integrity: sha512-1JnRfhqpD8HGpOmQp180Fo9Zt69zNtC+9lR+kT7NVL05tNXIi+QC8Csz7lfidMoVLPD3FnOtcmp0CEFnxExGEA==}
    engines: {node: ^18.14.0 || ^20.0.0 || ^22.0.0 || >=24.0.0}

  '@jest/expect@30.2.0':
    resolution: {integrity: sha512-V9yxQK5erfzx99Sf+7LbhBwNWEZ9eZay8qQ9+JSC0TrMR1pMDHLMY+BnVPacWU6Jamrh252/IKo4F1Xn/zfiqA==}
    engines: {node: ^18.14.0 || ^20.0.0 || ^22.0.0 || >=24.0.0}

  '@jest/fake-timers@30.2.0':
    resolution: {integrity: sha512-HI3tRLjRxAbBy0VO8dqqm7Hb2mIa8d5bg/NJkyQcOk7V118ObQML8RC5luTF/Zsg4474a+gDvhce7eTnP4GhYw==}
    engines: {node: ^18.14.0 || ^20.0.0 || ^22.0.0 || >=24.0.0}

  '@jest/get-type@30.1.0':
    resolution: {integrity: sha512-eMbZE2hUnx1WV0pmURZY9XoXPkUYjpc55mb0CrhtdWLtzMQPFvu/rZkTLZFTsdaVQa+Tr4eWAteqcUzoawq/uA==}
    engines: {node: ^18.14.0 || ^20.0.0 || ^22.0.0 || >=24.0.0}

  '@jest/globals@30.2.0':
    resolution: {integrity: sha512-b63wmnKPaK+6ZZfpYhz9K61oybvbI1aMcIs80++JI1O1rR1vaxHUCNqo3ITu6NU0d4V34yZFoHMn/uoKr/Rwfw==}
    engines: {node: ^18.14.0 || ^20.0.0 || ^22.0.0 || >=24.0.0}

  '@jest/pattern@30.0.1':
    resolution: {integrity: sha512-gWp7NfQW27LaBQz3TITS8L7ZCQ0TLvtmI//4OwlQRx4rnWxcPNIYjxZpDcN4+UlGxgm3jS5QPz8IPTCkb59wZA==}
    engines: {node: ^18.14.0 || ^20.0.0 || ^22.0.0 || >=24.0.0}

  '@jest/reporters@30.2.0':
    resolution: {integrity: sha512-DRyW6baWPqKMa9CzeiBjHwjd8XeAyco2Vt8XbcLFjiwCOEKOvy82GJ8QQnJE9ofsxCMPjH4MfH8fCWIHHDKpAQ==}
    engines: {node: ^18.14.0 || ^20.0.0 || ^22.0.0 || >=24.0.0}
    peerDependencies:
      node-notifier: ^8.0.1 || ^9.0.0 || ^10.0.0
    peerDependenciesMeta:
      node-notifier:
        optional: true

  '@jest/schemas@30.0.5':
    resolution: {integrity: sha512-DmdYgtezMkh3cpU8/1uyXakv3tJRcmcXxBOcO0tbaozPwpmh4YMsnWrQm9ZmZMfa5ocbxzbFk6O4bDPEc/iAnA==}
    engines: {node: ^18.14.0 || ^20.0.0 || ^22.0.0 || >=24.0.0}

  '@jest/snapshot-utils@30.2.0':
    resolution: {integrity: sha512-0aVxM3RH6DaiLcjj/b0KrIBZhSX1373Xci4l3cW5xiUWPctZ59zQ7jj4rqcJQ/Z8JuN/4wX3FpJSa3RssVvCug==}
    engines: {node: ^18.14.0 || ^20.0.0 || ^22.0.0 || >=24.0.0}

  '@jest/source-map@30.0.1':
    resolution: {integrity: sha512-MIRWMUUR3sdbP36oyNyhbThLHyJ2eEDClPCiHVbrYAe5g3CHRArIVpBw7cdSB5fr+ofSfIb2Tnsw8iEHL0PYQg==}
    engines: {node: ^18.14.0 || ^20.0.0 || ^22.0.0 || >=24.0.0}

  '@jest/test-result@30.2.0':
    resolution: {integrity: sha512-RF+Z+0CCHkARz5HT9mcQCBulb1wgCP3FBvl9VFokMX27acKphwyQsNuWH3c+ojd1LeWBLoTYoxF0zm6S/66mjg==}
    engines: {node: ^18.14.0 || ^20.0.0 || ^22.0.0 || >=24.0.0}

  '@jest/test-sequencer@30.2.0':
    resolution: {integrity: sha512-wXKgU/lk8fKXMu/l5Hog1R61bL4q5GCdT6OJvdAFz1P+QrpoFuLU68eoKuVc4RbrTtNnTL5FByhWdLgOPSph+Q==}
    engines: {node: ^18.14.0 || ^20.0.0 || ^22.0.0 || >=24.0.0}

  '@jest/transform@30.2.0':
    resolution: {integrity: sha512-XsauDV82o5qXbhalKxD7p4TZYYdwcaEXC77PPD2HixEFF+6YGppjrAAQurTl2ECWcEomHBMMNS9AH3kcCFx8jA==}
    engines: {node: ^18.14.0 || ^20.0.0 || ^22.0.0 || >=24.0.0}

  '@jest/types@30.0.5':
    resolution: {integrity: sha512-aREYa3aku9SSnea4aX6bhKn4bgv3AXkgijoQgbYV3yvbiGt6z+MQ85+6mIhx9DsKW2BuB/cLR/A+tcMThx+KLQ==}
    engines: {node: ^18.14.0 || ^20.0.0 || ^22.0.0 || >=24.0.0}

  '@jest/types@30.2.0':
    resolution: {integrity: sha512-H9xg1/sfVvyfU7o3zMfBEjQ1gcsdeTMgqHoYdN79tuLqfTtuu7WckRA1R5whDwOzxaZAeMKTYWqP+WCAi0CHsg==}
    engines: {node: ^18.14.0 || ^20.0.0 || ^22.0.0 || >=24.0.0}

  '@jridgewell/gen-mapping@0.3.13':
    resolution: {integrity: sha512-2kkt/7niJ6MgEPxF0bYdQ6etZaA+fQvDcLKckhy1yIQOzaoKjBBjSj63/aLVjYE3qhRt5dvM+uUyfCg6UKCBbA==}

  '@jridgewell/remapping@2.3.5':
    resolution: {integrity: sha512-LI9u/+laYG4Ds1TDKSJW2YPrIlcVYOwi2fUC6xB43lueCjgxV4lffOCZCtYFiH6TNOX+tQKXx97T4IKHbhyHEQ==}

  '@jridgewell/resolve-uri@3.1.2':
    resolution: {integrity: sha512-bRISgCIjP20/tbWSPWMEi54QVPRZExkuD9lJL+UIxUKtwVJA8wW1Trb1jMs1RFXo1CBTNZ/5hpC9QvmKWdopKw==}
    engines: {node: '>=6.0.0'}

  '@jridgewell/sourcemap-codec@1.5.5':
    resolution: {integrity: sha512-cYQ9310grqxueWbl+WuIUIaiUaDcj7WOq5fVhEljNVgRfOUhY9fy2zTvfoqWsnebh8Sl70VScFbICvJnLKB0Og==}

  '@jridgewell/trace-mapping@0.3.31':
    resolution: {integrity: sha512-zzNR+SdQSDJzc8joaeP8QQoCQr8NuYx2dIIytl1QeBEZHJ9uW6hebsrYgbz8hJwUQao3TWCMtmfV8Nu1twOLAw==}

  '@jridgewell/trace-mapping@0.3.9':
    resolution: {integrity: sha512-3Belt6tdc8bPgAtbcmdtNJlirVoTmEb5e2gC94PnkwEW9jI6CAHUeoG85tjWP5WquqfavoMtMwiG4P926ZKKuQ==}

  '@jsdevtools/ono@7.1.3':
    resolution: {integrity: sha512-4JQNk+3mVzK3xh2rqd6RB4J46qUR19azEHBneZyTZM+c456qOrbbM/5xcR8huNCCcbVt7+UmizG6GuUvPvKUYg==}

  '@levischuck/tiny-cbor@0.2.11':
    resolution: {integrity: sha512-llBRm4dT4Z89aRsm6u2oEZ8tfwL/2l6BwpZ7JcyieouniDECM5AqNgr/y08zalEIvW3RSK4upYyybDcmjXqAow==}

  '@mongodb-js/saslprep@1.3.0':
    resolution: {integrity: sha512-zlayKCsIjYb7/IdfqxorK5+xUMyi4vOKcFy10wKJYc63NSdKI8mNME+uJqfatkPmOSMMUiojrL58IePKBm3gvQ==}

  '@napi-rs/wasm-runtime@0.2.12':
    resolution: {integrity: sha512-ZVWUcfwY4E/yPitQJl481FjFo3K22D6qF0DuFH6Y/nbnE11GY5uguDxZMGXPQ8WQ0128MXQD7TnfHyK4oWoIJQ==}

  '@noble/hashes@1.8.0':
    resolution: {integrity: sha512-jCs9ldd7NwzpgXDIf6P3+NrHh9/sD6CQdxHyjQI+h/6rDNo88ypBxxz45UDuZHz9r3tNz7N/VInSVoVdtXEI4A==}
    engines: {node: ^14.21.3 || >=16}

  '@paralleldrive/cuid2@2.2.2':
    resolution: {integrity: sha512-ZOBkgDwEdoYVlSeRbYYXs0S9MejQofiVYoTbKzy/6GQa39/q5tQU2IX46+shYnUkpEl3wc+J6wRlar7r2EK2xA==}

  '@peculiar/asn1-android@2.6.0':
    resolution: {integrity: sha512-cBRCKtYPF7vJGN76/yG8VbxRcHLPF3HnkoHhKOZeHpoVtbMYfY9ROKtH3DtYUY9m8uI1Mh47PRhHf2hSK3xcSQ==}

  '@peculiar/asn1-cms@2.6.0':
    resolution: {integrity: sha512-2uZqP+ggSncESeUF/9Su8rWqGclEfEiz1SyU02WX5fUONFfkjzS2Z/F1Li0ofSmf4JqYXIOdCAZqIXAIBAT1OA==}

  '@peculiar/asn1-csr@2.6.0':
    resolution: {integrity: sha512-BeWIu5VpTIhfRysfEp73SGbwjjoLL/JWXhJ/9mo4vXnz3tRGm+NGm3KNcRzQ9VMVqwYS2RHlolz21svzRXIHPQ==}

  '@peculiar/asn1-ecc@2.6.0':
    resolution: {integrity: sha512-FF3LMGq6SfAOwUG2sKpPXblibn6XnEIKa+SryvUl5Pik+WR9rmRA3OCiwz8R3lVXnYnyRkSZsSLdml8H3UiOcw==}

  '@peculiar/asn1-pfx@2.6.0':
    resolution: {integrity: sha512-rtUvtf+tyKGgokHHmZzeUojRZJYPxoD/jaN1+VAB4kKR7tXrnDCA/RAWXAIhMJJC+7W27IIRGe9djvxKgsldCQ==}

  '@peculiar/asn1-pkcs8@2.6.0':
    resolution: {integrity: sha512-KyQ4D8G/NrS7Fw3XCJrngxmjwO/3htnA0lL9gDICvEQ+GJ+EPFqldcJQTwPIdvx98Tua+WjkdKHSC0/Km7T+lA==}

  '@peculiar/asn1-pkcs9@2.6.0':
    resolution: {integrity: sha512-b78OQ6OciW0aqZxdzliXGYHASeCvvw5caqidbpQRYW2mBtXIX2WhofNXTEe7NyxTb0P6J62kAAWLwn0HuMF1Fw==}

  '@peculiar/asn1-rsa@2.6.0':
    resolution: {integrity: sha512-Nu4C19tsrTsCp9fDrH+sdcOKoVfdfoQQ7S3VqjJU6vedR7tY3RLkQ5oguOIB3zFW33USDUuYZnPEQYySlgha4w==}

  '@peculiar/asn1-schema@2.6.0':
    resolution: {integrity: sha512-xNLYLBFTBKkCzEZIw842BxytQQATQv+lDTCEMZ8C196iJcJJMBUZxrhSTxLaohMyKK8QlzRNTRkUmanucnDSqg==}

  '@peculiar/asn1-x509-attr@2.6.0':
    resolution: {integrity: sha512-MuIAXFX3/dc8gmoZBkwJWxUWOSvG4MMDntXhrOZpJVMkYX+MYc/rUAU2uJOved9iJEoiUx7//3D8oG83a78UJA==}

  '@peculiar/asn1-x509@2.6.0':
    resolution: {integrity: sha512-uzYbPEpoQiBoTq0/+jZtpM6Gq6zADBx+JNFP3yqRgziWBxQ/Dt/HcuvRfm9zJTPdRcBqPNdaRHTVwpyiq6iNMA==}

  '@peculiar/x509@1.14.2':
    resolution: {integrity: sha512-r2w1Hg6pODDs0zfAKHkSS5HLkOLSeburtcgwvlLLWWCixw+MmW3U6kD5ddyvc2Y2YdbGuVwCF2S2ASoU1cFAag==}
    engines: {node: '>=22.0.0'}

  '@pkgjs/parseargs@0.11.0':
    resolution: {integrity: sha512-+1VkjdD0QBLPodGrJUeqarH8VAIvQODIbwh9XpP5Syisf7YoQgsJKPNFoqqLQlu+VQ/tVSshMR6loPMn8U+dPg==}
    engines: {node: '>=14'}

  '@pkgr/core@0.2.9':
    resolution: {integrity: sha512-QNqXyfVS2wm9hweSYD2O7F0G06uurj9kZ96TRQE5Y9hU7+tgdZwIkbAKc5Ocy1HxEY2kuDQa6cQ1WRs/O5LFKA==}
    engines: {node: ^12.20.0 || ^14.18.0 || >=16.0.0}

  '@redis/bloom@5.10.0':
    resolution: {integrity: sha512-doIF37ob+l47n0rkpRNgU8n4iacBlKM9xLiP1LtTZTvz8TloJB8qx/MgvhMhKdYG+CvCY2aPBnN2706izFn/4A==}
    engines: {node: '>= 18'}
    peerDependencies:
      '@redis/client': ^5.10.0

  '@redis/client@5.10.0':
    resolution: {integrity: sha512-JXmM4XCoso6C75Mr3lhKA3eNxSzkYi3nCzxDIKY+YOszYsJjuKbFgVtguVPbLMOttN4iu2fXoc2BGhdnYhIOxA==}
    engines: {node: '>= 18'}

  '@redis/json@5.10.0':
    resolution: {integrity: sha512-B2G8XlOmTPUuZtD44EMGbtoepQG34RCDXLZbjrtON1Djet0t5Ri7/YPXvL9aomXqP8lLTreaprtyLKF4tmXEEA==}
    engines: {node: '>= 18'}
    peerDependencies:
      '@redis/client': ^5.10.0

  '@redis/search@5.10.0':
    resolution: {integrity: sha512-3SVcPswoSfp2HnmWbAGUzlbUPn7fOohVu2weUQ0S+EMiQi8jwjL+aN2p6V3TI65eNfVsJ8vyPvqWklm6H6esmg==}
    engines: {node: '>= 18'}
    peerDependencies:
      '@redis/client': ^5.10.0

  '@redis/time-series@5.10.0':
    resolution: {integrity: sha512-cPkpddXH5kc/SdRhF0YG0qtjL+noqFT0AcHbQ6axhsPsO7iqPi1cjxgdkE9TNeKiBUUdCaU1DbqkR/LzbzPBhg==}
    engines: {node: '>= 18'}
    peerDependencies:
      '@redis/client': ^5.10.0

  '@scarf/scarf@1.4.0':
    resolution: {integrity: sha512-xxeapPiUXdZAE3che6f3xogoJPeZgig6omHEy1rIY5WVsB3H2BHNnZH+gHG6x91SCWyQCzWGsuL2Hh3ClO5/qQ==}

  '@simplewebauthn/browser@13.2.2':
    resolution: {integrity: sha512-FNW1oLQpTJyqG5kkDg5ZsotvWgmBaC6jCHR7Ej0qUNep36Wl9tj2eZu7J5rP+uhXgHaLk+QQ3lqcw2vS5MX1IA==}

  '@simplewebauthn/server@13.2.2':
    resolution: {integrity: sha512-HcWLW28yTMGXpwE9VLx9J+N2KEUaELadLrkPEEI9tpI5la70xNEVEsu/C+m3u7uoq4FulLqZQhgBCzR9IZhFpA==}
    engines: {node: '>=20.0.0'}

  '@sinclair/typebox@0.34.41':
    resolution: {integrity: sha512-6gS8pZzSXdyRHTIqoqSVknxolr1kzfy4/CeDnrzsVz8TTIWUbOBr6gnzOmTYJ3eXQNh4IYHIGi5aIL7sOZ2G/g==}

  '@sinonjs/commons@3.0.1':
    resolution: {integrity: sha512-K3mCHKQ9sVh8o1C9cxkwxaOmXoAMlDxC1mYyHrjqOWEcBjYr76t96zL2zlj5dUGZ3HSw240X1qgH3Mjf1yJWpQ==}

  '@sinonjs/fake-timers@13.0.5':
    resolution: {integrity: sha512-36/hTbH2uaWuGVERyC6da9YwGWnzUZXuPro/F2LfsdOsLnCojz/iSH8MxUt/FD2S5XBSVPhmArFUXcpCQ2Hkiw==}

  '@so-ric/colorspace@1.1.6':
    resolution: {integrity: sha512-/KiKkpHNOBgkFJwu9sh48LkHSMYGyuTcSFK/qMBdnOAlrRJzRSXAOFB5qwzaVQuDl8wAvHVMkaASQDReTahxuw==}

  '@stablelib/base64@1.0.1':
    resolution: {integrity: sha512-1bnPQqSxSuc3Ii6MhBysoWCg58j97aUjuCSZrGSmDxNqtytIi0k8utUenAwTZN4V5mXXYGsVUI9zeBqy+jBOSQ==}

  '@tsconfig/node10@1.0.11':
    resolution: {integrity: sha512-DcRjDCujK/kCk/cUe8Xz8ZSpm8mS3mNNpta+jGCA6USEDfktlNvm1+IuZ9eTcDbNk41BHwpHHeW+N1lKCz4zOw==}

  '@tsconfig/node12@1.0.11':
    resolution: {integrity: sha512-cqefuRsh12pWyGsIoBKJA9luFu3mRxCA+ORZvA4ktLSzIuCUtWVxGIuXigEwO5/ywWFMZ2QEGKWvkZG1zDMTag==}

  '@tsconfig/node14@1.0.3':
    resolution: {integrity: sha512-ysT8mhdixWK6Hw3i1V2AeRqZ5WfXg1G43mqoYlM2nc6388Fq5jcXyr5mRsqViLx/GJYdoL0bfXD8nmF+Zn/Iow==}

  '@tsconfig/node16@1.0.4':
    resolution: {integrity: sha512-vxhUy4J8lyeyinH7Azl1pdd43GJhZH/tP2weN8TntQblOY+A0XbT8DJk1/oCPuOOyg/Ja757rG0CgHcWC8OfMA==}

  '@tybys/wasm-util@0.10.1':
    resolution: {integrity: sha512-9tTaPJLSiejZKx+Bmog4uSubteqTvFrVrURwkmHixBo0G4seD0zUxp98E1DzUBJxLQ3NPwXrGKDiVjwx/DpPsg==}

  '@types/axios@0.14.4':
    resolution: {integrity: sha512-9JgOaunvQdsQ/qW2OPmE5+hCeUB52lQSolecrFrthct55QekhmXEwT203s20RL+UHtCQc15y3VXpby9E7Kkh/g==}
    deprecated: This is a stub types definition. axios provides its own type definitions, so you do not need this installed.

  '@types/babel__core@7.20.5':
    resolution: {integrity: sha512-qoQprZvz5wQFJwMDqeseRXWv3rqMvhgpbXFfVyWhbx9X47POIA6i/+dXefEmZKoAgOaTdaIgNSMqMIU61yRyzA==}

  '@types/babel__generator@7.27.0':
    resolution: {integrity: sha512-ufFd2Xi92OAVPYsy+P4n7/U7e68fex0+Ee8gSG9KX7eo084CWiQ4sdxktvdl0bOPupXtVJPY19zk6EwWqUQ8lg==}

  '@types/babel__template@7.4.4':
    resolution: {integrity: sha512-h/NUaSyG5EyxBIp8YRxo4RMe2/qQgvyowRwVMzhYhBCONbW8PUsg4lkFMrhgZhUe5z3L3MiLDuvyJ/CaPa2A8A==}

  '@types/babel__traverse@7.28.0':
    resolution: {integrity: sha512-8PvcXf70gTDZBgt9ptxJ8elBeBjcLOAcOtoO/mPJjtji1+CdGbHgm77om1GrsPxsiE+uXIpNSK64UYaIwQXd4Q==}

  '@types/bcrypt@6.0.0':
    resolution: {integrity: sha512-/oJGukuH3D2+D+3H4JWLaAsJ/ji86dhRidzZ/Od7H/i8g+aCmvkeCc6Ni/f9uxGLSQVCRZkX2/lqEFG2BvWtlQ==}

  '@types/body-parser@1.19.6':
    resolution: {integrity: sha512-HLFeCYgz89uk22N5Qg3dvGvsv46B8GLvKKo1zKG4NybA8U2DiEO3w9lqGg29t/tfLRJpJ6iQxnVw4OnB7MoM9g==}

  '@types/cheerio@1.0.0':
    resolution: {integrity: sha512-zAaImHWoh5RY2CLgU2mvg3bl2k3F65B0N5yphuII3ythFLPmJhL7sj1RDu6gSxcgqHlETbr/lhA2OBY+WF1fXQ==}
    deprecated: This is a stub types definition. cheerio provides its own type definitions, so you do not need this installed.

  '@types/connect@3.4.38':
    resolution: {integrity: sha512-K6uROf1LD88uDQqJCktA4yzL1YYAK6NgfsI0v/mTgyPKWsX1CnJ0XPSDhViejru1GcRkLWb8RlzFYJRqGUbaug==}

  '@types/cookiejar@2.1.5':
    resolution: {integrity: sha512-he+DHOWReW0nghN24E1WUqM0efK4kI9oTqDm6XmK8ZPe2djZ90BSNdGnIyCLzCPw7/pogPlGbzI2wHGGmi4O/Q==}

  '@types/cors@2.8.19':
    resolution: {integrity: sha512-mFNylyeyqN93lfe/9CSxOGREz8cpzAhH+E93xJ4xWQf62V8sQ/24reV2nyzUWM6H6Xji+GGHpkbLe7pVoUEskg==}

  '@types/crypto-js@4.2.2':
    resolution: {integrity: sha512-sDOLlVbHhXpAUAL0YHDUUwDZf3iN4Bwi4W6a0W0b+QcAezUbRtH4FVb+9J4h+XFPW7l/gQ9F8qC7P+Ec4k8QVQ==}

  '@types/dompurify@3.2.0':
    resolution: {integrity: sha512-Fgg31wv9QbLDA0SpTOXO3MaxySc4DKGLi8sna4/Utjo4r3ZRPdCt4UQee8BWr+Q5z21yifghREPJGYaEOEIACg==}
    deprecated: This is a stub types definition. dompurify provides its own type definitions, so you do not need this installed.

  '@types/express-rate-limit@6.0.2':
    resolution: {integrity: sha512-e1xZLOOlxCDvplAGq7rDcXtbdBu2CWRsMjaIu1LVqGxWtKvwr884YE5mPs3IvHeG/OMDhf24oTaqG5T1bV3rBQ==}
    deprecated: This is a stub types definition. express-rate-limit provides its own type definitions, so you do not need this installed.

  '@types/express-serve-static-core@5.1.0':
    resolution: {integrity: sha512-jnHMsrd0Mwa9Cf4IdOzbz543y4XJepXrbia2T4b6+spXC2We3t1y6K44D3mR8XMFSXMCf3/l7rCgddfx7UNVBA==}

  '@types/express@5.0.6':
    resolution: {integrity: sha512-sKYVuV7Sv9fbPIt/442koC7+IIwK5olP1KWeD88e/idgoJqDm3JV/YUiPwkoKK92ylff2MGxSz1CSjsXelx0YA==}

  '@types/form-data@2.5.2':
    resolution: {integrity: sha512-tfmcyHn1Pp9YHAO5r40+UuZUPAZbUEgqTel3EuEKpmF9hPkXgR4l41853raliXnb4gwyPNoQOfvgGGlHN5WSog==}
    deprecated: This is a stub types definition. form-data provides its own type definitions, so you do not need this installed.

  '@types/hast@3.0.4':
    resolution: {integrity: sha512-WPs+bbQw5aCj+x6laNGWLH3wviHtoCv/P3+otBhbOhJgG8qtpdAMlTCxLtsTWA7LH1Oh/bFCHsBn0TPS5m30EQ==}

  '@types/http-errors@2.0.5':
    resolution: {integrity: sha512-r8Tayk8HJnX0FztbZN7oVqGccWgw98T/0neJphO91KkmOzug1KkofZURD4UaD5uH8AqcFLfdPErnBod0u71/qg==}

  '@types/istanbul-lib-coverage@2.0.6':
    resolution: {integrity: sha512-2QF/t/auWm0lsy8XtKVPG19v3sSOQlJe/YHZgfjb/KBBHOGSV+J2q/S671rcq9uTBrLAXmZpqJiaQbMT+zNU1w==}

  '@types/istanbul-lib-report@3.0.3':
    resolution: {integrity: sha512-NQn7AHQnk/RSLOxrBbGyJM/aVQ+pjj5HCgasFxc0K/KhoATfQ/47AyUl15I2yBUpihjmas+a+VJBOqecrFH+uA==}

  '@types/istanbul-reports@3.0.4':
    resolution: {integrity: sha512-pk2B1NWalF9toCRu6gjBzR69syFjP4Od8WRAX+0mmf9lAjCRicLOWc+ZrxZHx/0XRjotgkF9t6iaMJ+aXcOdZQ==}

  '@types/jest@30.0.0':
    resolution: {integrity: sha512-XTYugzhuwqWjws0CVz8QpM36+T+Dz5mTEBKhNs/esGLnCIlGdRy+Dq78NRjd7ls7r8BC8ZRMOrKlkO1hU0JOwA==}

  '@types/jsdom@27.0.0':
    resolution: {integrity: sha512-NZyFl/PViwKzdEkQg96gtnB8wm+1ljhdDay9ahn4hgb+SfVtPCbm3TlmDUFXTA+MGN3CijicnMhG18SI5H3rFw==}

  '@types/json-schema@7.0.15':
    resolution: {integrity: sha512-5+fP8P8MFNC+AyZCDxrB2pkZFPGzqQWUzpSeuuVLvm8VMcorNYavBqoFcxK8bQz4Qsbn4oUEEem4wDLfcysGHA==}

  '@types/jsonwebtoken@9.0.10':
    resolution: {integrity: sha512-asx5hIG9Qmf/1oStypjanR7iKTv0gXQ1Ov/jfrX6kS/EO0OFni8orbmGCn0672NHR3kXHwpAwR+B368ZGN/2rA==}

  '@types/methods@1.1.4':
    resolution: {integrity: sha512-ymXWVrDiCxTBE3+RIrrP533E70eA+9qu7zdWoHuOmGujkYtzf4HQF96b8nwHLqhuf4ykX61IGRIB38CC6/sImQ==}

  '@types/mime@1.3.5':
    resolution: {integrity: sha512-/pyBZWSLD2n0dcHE3hq8s8ZvcETHtEuF+3E7XVt0Ig2nvsVQXdghHVcEkIWjy9A0wKfTn97a/PSDYohKIlnP/w==}

  '@types/minimatch@3.0.5':
    resolution: {integrity: sha512-Klz949h02Gz2uZCMGwDUSDS1YBlTdDDgbWHi+81l29tQALUtvz4rAYi5uoVhE5Lagoq6DeqAUlbrHvW/mXDgdQ==}

  '@types/morgan@1.9.10':
    resolution: {integrity: sha512-sS4A1zheMvsADRVfT0lYbJ4S9lmsey8Zo2F7cnbYjWHP67Q0AwMYuuzLlkIM2N8gAbb9cubhIVFwcIN2XyYCkA==}

  '@types/ms@2.1.0':
    resolution: {integrity: sha512-GsCCIZDE/p3i96vtEqx+7dBUGXrc7zeSK3wwPHIaRThS+9OhWIXRqzs4d6k1SVU8g91DrNRWxWUGhp5KXQb2VA==}

  '@types/multer@2.0.0':
    resolution: {integrity: sha512-C3Z9v9Evij2yST3RSBktxP9STm6OdMc5uR1xF1SGr98uv8dUlAL2hqwrZ3GVB3uyMyiegnscEK6PGtYvNrjTjw==}

  '@types/node@22.19.3':
    resolution: {integrity: sha512-1N9SBnWYOJTrNZCdh/yJE+t910Y128BoyY+zBLWhL3r0TYzlTmFdXrPwHL9DyFZmlEXNQQolTZh3KHV31QDhyA==}

  '@types/node@25.0.3':
    resolution: {integrity: sha512-W609buLVRVmeW693xKfzHeIV6nJGGz98uCPfeXI1ELMLXVeKYZ9m15fAMSaUPBHYLGFsVRcMmSCksQOrZV9BYA==}

  '@types/prismjs@1.26.5':
    resolution: {integrity: sha512-AUZTa7hQ2KY5L7AmtSiqxlhWxb4ina0yd8hNbl4TWuqnv/pFP0nDMb3YrfSBf4hJVGLh2YEIBfKaBW/9UEl6IQ==}

  '@types/qrcode@1.5.6':
    resolution: {integrity: sha512-te7NQcV2BOvdj2b1hCAHzAoMNuj65kNBMz0KBaxM6c3VGBOhU0dURQKOtH8CFNI/dsKkwlv32p26qYQTWoB5bw==}

  '@types/qs@6.14.0':
    resolution: {integrity: sha512-eOunJqu0K1923aExK6y8p6fsihYEn/BYuQ4g0CxAAgFc4b/ZLN4CrsRZ55srTdqoiLzU2B2evC+apEIxprEzkQ==}

  '@types/range-parser@1.2.7':
    resolution: {integrity: sha512-hKormJbkJqzQGhziax5PItDUTMAM9uE2XXQmM37dyd4hVM+5aVl7oVxMVUiVQn2oCQFN/LKCZdvSM0pFRqbSmQ==}

  '@types/react-syntax-highlighter@15.5.13':
    resolution: {integrity: sha512-uLGJ87j6Sz8UaBAooU0T6lWJ0dBmjZgN1PZTrj05TNql2/XpC6+4HhMT5syIdFUUt+FASfCeLLv4kBygNU+8qA==}

  '@types/react@19.1.12':
    resolution: {integrity: sha512-cMoR+FoAf/Jyq6+Df2/Z41jISvGZZ2eTlnsaJRptmZ76Caldwy1odD4xTr/gNV9VLj0AWgg/nmkevIyUfIIq5w==}

  '@types/send@0.17.5':
    resolution: {integrity: sha512-z6F2D3cOStZvuk2SaP6YrwkNO65iTZcwA2ZkSABegdkAh/lf+Aa/YQndZVfmEXT5vgAp6zv06VQ3ejSVjAny4w==}

  '@types/send@1.2.1':
    resolution: {integrity: sha512-arsCikDvlU99zl1g69TcAB3mzZPpxgw0UQnaHeC1Nwb015xp8bknZv5rIfri9xTOcMuaVgvabfIRA7PSZVuZIQ==}

  '@types/serve-static@1.15.8':
    resolution: {integrity: sha512-roei0UY3LhpOJvjbIP6ZZFngyLKl5dskOtDhxY5THRSpO+ZI+nzJ+m5yUMzGrp89YRa7lvknKkMYjqQFGwA7Sg==}

  '@types/serve-static@2.2.0':
    resolution: {integrity: sha512-8mam4H1NHLtu7nmtalF7eyBH14QyOASmcxHhSfEoRyr0nP/YdoesEtU+uSRvMe96TW/HPTtkoKqQLl53N7UXMQ==}

  '@types/speakeasy@2.0.10':
    resolution: {integrity: sha512-QVRlDW5r4yl7p7xkNIbAIC/JtyOcClDIIdKfuG7PWdDT1MmyhtXSANsildohy0K+Lmvf/9RUtLbNLMacvrVwxA==}

  '@types/stack-utils@2.0.3':
    resolution: {integrity: sha512-9aEbYZ3TbYMznPdcdr3SmIrLXwC/AKZXQeCf9Pgao5CKb8CyHuEX5jzWPTkvregvhRJHcpRO6BFoGW9ycaOkYw==}

  '@types/superagent@8.1.9':
    resolution: {integrity: sha512-pTVjI73witn+9ILmoJdajHGW2jkSaOzhiFYF1Rd3EQ94kymLqB9PjD9ISg7WaALC7+dCHT0FGe9T2LktLq/3GQ==}

  '@types/supertest@6.0.3':
    resolution: {integrity: sha512-8WzXq62EXFhJ7QsH3Ocb/iKQ/Ty9ZVWnVzoTKc9tyyFRRF3a74Tk2+TLFgaFFw364Ere+npzHKEJ6ga2LzIL7w==}

  '@types/swagger-jsdoc@6.0.4':
    resolution: {integrity: sha512-W+Xw5epcOZrF/AooUM/PccNMSAFOKWZA5dasNyMujTwsBkU74njSJBpvCCJhHAJ95XRMzQrrW844Btu0uoetwQ==}

  '@types/swagger-ui-express@4.1.8':
    resolution: {integrity: sha512-AhZV8/EIreHFmBV5wAs0gzJUNq9JbbSXgJLQubCC0jtIo6prnI9MIRRxnU4MZX9RB9yXxF1V4R7jtLl/Wcj31g==}

  '@types/tar@6.1.13':
    resolution: {integrity: sha512-IznnlmU5f4WcGTh2ltRu/Ijpmk8wiWXfF0VA4s+HPjHZgvFggk1YaIkbo5krX/zUCzWF8N/l4+W/LNxnvAJ8nw==}

  '@types/tough-cookie@4.0.5':
    resolution: {integrity: sha512-/Ad8+nIOV7Rl++6f1BdKxFSMgmoqEoYbHRpPcx3JEfv8VRsQe9Z4mCXeJBzxs7mbHY/XOZZuXlRNfhpVPbs6ZA==}

  '@types/triple-beam@1.3.5':
    resolution: {integrity: sha512-6WaYesThRMCl19iryMYP7/x2OVgCtbIVflDGFpWnb9irXI3UjYE4AzmYuiUKY1AJstGijoY+MgUszMgRxIYTYw==}

  '@types/trusted-types@2.0.7':
    resolution: {integrity: sha512-ScaPdn1dQczgbl0QFTeTOmVHFULt394XJgOQNoyVhZ6r2vLnMLJfBPd53SB52T/3G36VI1/g2MZaX0cwDuXsfw==}

  '@types/unist@2.0.11':
    resolution: {integrity: sha512-CmBKiL6NNo/OqgmMn95Fk9Whlp2mtvIv+KNpQKN2F4SjvrEesubTRWGYSg+BnWZOnlCaSTU1sMpsBOzgbYhnsA==}

  '@types/uuid@11.0.0':
    resolution: {integrity: sha512-HVyk8nj2m+jcFRNazzqyVKiZezyhDKrGUA3jlEcg/nZ6Ms+qHwocba1Y/AaVaznJTAM9xpdFSh+ptbNrhOGvZA==}
    deprecated: This is a stub types definition. uuid provides its own type definitions, so you do not need this installed.

  '@types/validator@13.15.10':
    resolution: {integrity: sha512-T8L6i7wCuyoK8A/ZeLYt1+q0ty3Zb9+qbSSvrIVitzT3YjZqkTZ40IbRsPanlB4h1QB3JVL1SYCdR6ngtFYcuA==}

  '@types/webidl-conversions@7.0.3':
    resolution: {integrity: sha512-CiJJvcRtIgzadHCYXw7dqEnMNRjhGZlYK05Mj9OyktqV8uVT8fD2BFOB7S1uwBE3Kj2Z+4UyPmFw/Ixgw/LAlA==}

  '@types/whatwg-url@13.0.0':
    resolution: {integrity: sha512-N8WXpbE6Wgri7KUSvrmQcqrMllKZ9uxkYWMt+mCSGwNc0Hsw9VQTW7ApqI4XNrx6/SaM2QQJCzMPDEXE058s+Q==}

  '@types/yargs-parser@21.0.3':
    resolution: {integrity: sha512-I4q9QU9MQv4oEOz4tAHJtNz1cwuLxn2F3xcc2iV5WdqLPpUnj30aUuxt1mAxYTG+oe8CZMV/+6rU4S4gRDzqtQ==}

  '@types/yargs@17.0.35':
    resolution: {integrity: sha512-qUHkeCyQFxMXg79wQfTtfndEC+N9ZZg76HJftDJp+qH2tV7Gj4OJi7l+PiWwJ+pWtW8GwSmqsDj/oymhrTWXjg==}

  '@ungap/structured-clone@1.3.0':
    resolution: {integrity: sha512-WmoN8qaIAo7WTYWbAZuG8PYEhn5fkz7dZrqTBZ7dtt//lL2Gwms1IcnQ5yHqjDfX8Ft5j4YzDM23f87zBfDe9g==}

  '@unrs/resolver-binding-android-arm-eabi@1.11.1':
    resolution: {integrity: sha512-ppLRUgHVaGRWUx0R0Ut06Mjo9gBaBkg3v/8AxusGLhsIotbBLuRk51rAzqLC8gq6NyyAojEXglNjzf6R948DNw==}
    cpu: [arm]
    os: [android]

  '@unrs/resolver-binding-android-arm64@1.11.1':
    resolution: {integrity: sha512-lCxkVtb4wp1v+EoN+HjIG9cIIzPkX5OtM03pQYkG+U5O/wL53LC4QbIeazgiKqluGeVEeBlZahHalCaBvU1a2g==}
    cpu: [arm64]
    os: [android]

  '@unrs/resolver-binding-darwin-arm64@1.11.1':
    resolution: {integrity: sha512-gPVA1UjRu1Y/IsB/dQEsp2V1pm44Of6+LWvbLc9SDk1c2KhhDRDBUkQCYVWe6f26uJb3fOK8saWMgtX8IrMk3g==}
    cpu: [arm64]
    os: [darwin]

  '@unrs/resolver-binding-darwin-x64@1.11.1':
    resolution: {integrity: sha512-cFzP7rWKd3lZaCsDze07QX1SC24lO8mPty9vdP+YVa3MGdVgPmFc59317b2ioXtgCMKGiCLxJ4HQs62oz6GfRQ==}
    cpu: [x64]
    os: [darwin]

  '@unrs/resolver-binding-freebsd-x64@1.11.1':
    resolution: {integrity: sha512-fqtGgak3zX4DCB6PFpsH5+Kmt/8CIi4Bry4rb1ho6Av2QHTREM+47y282Uqiu3ZRF5IQioJQ5qWRV6jduA+iGw==}
    cpu: [x64]
    os: [freebsd]

  '@unrs/resolver-binding-linux-arm-gnueabihf@1.11.1':
    resolution: {integrity: sha512-u92mvlcYtp9MRKmP+ZvMmtPN34+/3lMHlyMj7wXJDeXxuM0Vgzz0+PPJNsro1m3IZPYChIkn944wW8TYgGKFHw==}
    cpu: [arm]
    os: [linux]

  '@unrs/resolver-binding-linux-arm-musleabihf@1.11.1':
    resolution: {integrity: sha512-cINaoY2z7LVCrfHkIcmvj7osTOtm6VVT16b5oQdS4beibX2SYBwgYLmqhBjA1t51CarSaBuX5YNsWLjsqfW5Cw==}
    cpu: [arm]
    os: [linux]

  '@unrs/resolver-binding-linux-arm64-gnu@1.11.1':
    resolution: {integrity: sha512-34gw7PjDGB9JgePJEmhEqBhWvCiiWCuXsL9hYphDF7crW7UgI05gyBAi6MF58uGcMOiOqSJ2ybEeCvHcq0BCmQ==}
    cpu: [arm64]
    os: [linux]
    libc: [glibc]

  '@unrs/resolver-binding-linux-arm64-musl@1.11.1':
    resolution: {integrity: sha512-RyMIx6Uf53hhOtJDIamSbTskA99sPHS96wxVE/bJtePJJtpdKGXO1wY90oRdXuYOGOTuqjT8ACccMc4K6QmT3w==}
    cpu: [arm64]
    os: [linux]
    libc: [musl]

  '@unrs/resolver-binding-linux-ppc64-gnu@1.11.1':
    resolution: {integrity: sha512-D8Vae74A4/a+mZH0FbOkFJL9DSK2R6TFPC9M+jCWYia/q2einCubX10pecpDiTmkJVUH+y8K3BZClycD8nCShA==}
    cpu: [ppc64]
    os: [linux]
    libc: [glibc]

  '@unrs/resolver-binding-linux-riscv64-gnu@1.11.1':
    resolution: {integrity: sha512-frxL4OrzOWVVsOc96+V3aqTIQl1O2TjgExV4EKgRY09AJ9leZpEg8Ak9phadbuX0BA4k8U5qtvMSQQGGmaJqcQ==}
    cpu: [riscv64]
    os: [linux]
    libc: [glibc]

  '@unrs/resolver-binding-linux-riscv64-musl@1.11.1':
    resolution: {integrity: sha512-mJ5vuDaIZ+l/acv01sHoXfpnyrNKOk/3aDoEdLO/Xtn9HuZlDD6jKxHlkN8ZhWyLJsRBxfv9GYM2utQ1SChKew==}
    cpu: [riscv64]
    os: [linux]
    libc: [musl]

  '@unrs/resolver-binding-linux-s390x-gnu@1.11.1':
    resolution: {integrity: sha512-kELo8ebBVtb9sA7rMe1Cph4QHreByhaZ2QEADd9NzIQsYNQpt9UkM9iqr2lhGr5afh885d/cB5QeTXSbZHTYPg==}
    cpu: [s390x]
    os: [linux]
    libc: [glibc]

  '@unrs/resolver-binding-linux-x64-gnu@1.11.1':
    resolution: {integrity: sha512-C3ZAHugKgovV5YvAMsxhq0gtXuwESUKc5MhEtjBpLoHPLYM+iuwSj3lflFwK3DPm68660rZ7G8BMcwSro7hD5w==}
    cpu: [x64]
    os: [linux]
    libc: [glibc]

  '@unrs/resolver-binding-linux-x64-musl@1.11.1':
    resolution: {integrity: sha512-rV0YSoyhK2nZ4vEswT/QwqzqQXw5I6CjoaYMOX0TqBlWhojUf8P94mvI7nuJTeaCkkds3QE4+zS8Ko+GdXuZtA==}
    cpu: [x64]
    os: [linux]
    libc: [musl]

  '@unrs/resolver-binding-wasm32-wasi@1.11.1':
    resolution: {integrity: sha512-5u4RkfxJm+Ng7IWgkzi3qrFOvLvQYnPBmjmZQ8+szTK/b31fQCnleNl1GgEt7nIsZRIf5PLhPwT0WM+q45x/UQ==}
    engines: {node: '>=14.0.0'}
    cpu: [wasm32]

  '@unrs/resolver-binding-win32-arm64-msvc@1.11.1':
    resolution: {integrity: sha512-nRcz5Il4ln0kMhfL8S3hLkxI85BXs3o8EYoattsJNdsX4YUU89iOkVn7g0VHSRxFuVMdM4Q1jEpIId1Ihim/Uw==}
    cpu: [arm64]
    os: [win32]

  '@unrs/resolver-binding-win32-ia32-msvc@1.11.1':
    resolution: {integrity: sha512-DCEI6t5i1NmAZp6pFonpD5m7i6aFrpofcp4LA2i8IIq60Jyo28hamKBxNrZcyOwVOZkgsRp9O2sXWBWP8MnvIQ==}
    cpu: [ia32]
    os: [win32]

  '@unrs/resolver-binding-win32-x64-msvc@1.11.1':
    resolution: {integrity: sha512-lrW200hZdbfRtztbygyaq/6jP6AKE8qQN2KvPcJ+x7wiD038YtnYtZ82IMNJ69GJibV7bwL3y9FgK+5w/pYt6g==}
    cpu: [x64]
    os: [win32]

  '@zeit/schemas@2.36.0':
    resolution: {integrity: sha512-7kjMwcChYEzMKjeex9ZFXkt1AyNov9R5HZtjBKVsmVpw7pa7ZtlCGvCBC2vnnXctaYN+aRI61HjIqeetZW5ROg==}

  accepts@2.0.0:
    resolution: {integrity: sha512-5cvg6CtKwfgdmVqY1WIiXKc3Q1bkRqGLi+2W/6ao+6Y7gu/RCwRuAhGEzh5B4KlszSuTLgZYuqFqo5bImjNKng==}
    engines: {node: '>= 0.6'}

  acorn-walk@8.3.4:
    resolution: {integrity: sha512-ueEepnujpqee2o5aIYnvHU6C0A42MNdsIDeqy5BydrkuC5R1ZuUFnm27EeFJGoEHJQgn3uleRvmTXaJgfXbt4g==}
    engines: {node: '>=0.4.0'}

  acorn@8.15.0:
    resolution: {integrity: sha512-NZyJarBfL7nWwIq+FDL6Zp/yHEhePMNnnJ0y3qfieCrmNvYct8uvtiV41UvlSe6apAfk0fY1FbWx+NwfmpvtTg==}
    engines: {node: '>=0.4.0'}
    hasBin: true

  agent-base@7.1.4:
    resolution: {integrity: sha512-MnA+YT8fwfJPgBx3m60MNqakm30XOkyIoH1y6huTQvC0PwZG7ki8NacLBcrPbNoo8vEZy7Jpuk7+jMO+CUovTQ==}
    engines: {node: '>= 14'}

  ajv-formats@3.0.1:
    resolution: {integrity: sha512-8iUql50EUR+uUcdRQ3HDqa6EVyo3docL8g5WJ3FNcWmu62IbkGUue/pEyLBW8VGKKucTPgqeks4fIU1DA4yowQ==}
    peerDependencies:
      ajv: ^8.0.0
    peerDependenciesMeta:
      ajv:
        optional: true

  ajv@8.12.0:
    resolution: {integrity: sha512-sRu1kpcO9yLtYxBKvqfTeh9KzZEwO3STyX1HT+4CaDzC6HpTGYhIhPIzj9XuKU7KYDwnaeh5hcOwjy1QuJzBPA==}

  ajv@8.17.1:
    resolution: {integrity: sha512-B/gBuNg5SiMTrPkC+A2+cW0RszwxYmn6VYxB/inlBStS5nx6xHIt/ehKRhIMhqusl7a8LjQoZnjCs5vhwxOQ1g==}

  ansi-align@3.0.1:
    resolution: {integrity: sha512-IOfwwBF5iczOjp/WeY4YxyjqAFMQoZufdQWDd19SEExbVLNXqvpzSJ/M7Za4/sCPmQ0+GRquoA7bGcINcxew6w==}

  ansi-escapes@4.3.2:
    resolution: {integrity: sha512-gKXj5ALrKWQLsYG9jlTRmR/xKluxHV+Z9QEwNIgCfM1/uwPMCuzVVnh5mwTd+OuBZcwSIMbqssNWRm1lE51QaQ==}
    engines: {node: '>=8'}

  ansi-regex@5.0.1:
    resolution: {integrity: sha512-quJQXlTSUGL2LH9SUXo8VwsY4soanhgo6LNSm84E1LBcE8s3O0wpdiRzyR9z/ZZJMlMWv37qOOb9pdJlMUEKFQ==}
    engines: {node: '>=8'}

  ansi-regex@6.2.0:
    resolution: {integrity: sha512-TKY5pyBkHyADOPYlRT9Lx6F544mPl0vS5Ew7BJ45hA08Q+t3GjbueLliBWN3sMICk6+y7HdyxSzC4bWS8baBdg==}
    engines: {node: '>=12'}

  ansi-regex@6.2.2:
    resolution: {integrity: sha512-Bq3SmSpyFHaWjPk8If9yc6svM8c56dB5BAtW4Qbw5jHTwwXXcTLoRMkpDJp6VL0XzlWaCHTXrkFURMYmD0sLqg==}
    engines: {node: '>=12'}

  ansi-styles@4.3.0:
    resolution: {integrity: sha512-zbB9rCJAT1rbjiVDb2hqKFHNYLxgtk8NURxZ3IZwD3F6NtxbXZQCnnSi1Lkx+IDohdPlFp222wVALIheZJQSEg==}
    engines: {node: '>=8'}

  ansi-styles@5.2.0:
    resolution: {integrity: sha512-Cxwpt2SfTzTtXcfOlzGEee8O+c+MmUgGrNiBcXnuWxuFJHe6a5Hz7qwhwe5OgaSYI0IJvkLqWX1ASG+cJOkEiA==}
    engines: {node: '>=10'}

  ansi-styles@6.2.3:
    resolution: {integrity: sha512-4Dj6M28JB+oAH8kFkTLUo+a2jwOFkuqb3yucU0CANcRRUbxS0cP0nZYCGjcc3BNXwRIsUVmDGgzawme7zvJHvg==}
    engines: {node: '>=12'}

  anymatch@3.1.3:
    resolution: {integrity: sha512-KMReFUr0B4t+D+OBkjR3KYqvocp2XaSzO55UcB6mgQMd3KbcE+mWTyvVV7D/zsdEbNnV6acZUutkiHQXvTr1Rw==}
    engines: {node: '>= 8'}

  append-field@1.0.0:
    resolution: {integrity: sha512-klpgFSWLW1ZEs8svjfb7g4qWY0YS5imI82dTg+QahUvJ8YqAY0P10Uk8tTyh9ZGuYEZEMaeJYCF5BFuX552hsw==}

  arch@2.2.0:
    resolution: {integrity: sha512-Of/R0wqp83cgHozfIYLbBMnej79U/SVGOOyuB3VVFv1NRM/PSFMK12x9KVtiYzJqmnU5WR2qp0Z5rHb7sWGnFQ==}

  arg@4.1.3:
    resolution: {integrity: sha512-58S9QDqG0Xx27YwPSt9fJxivjYl432YCwfDMfZ+71RAqUrZef7LrKQZ3LHLOwCS4FLNBplP533Zx895SeOCHvA==}

  arg@5.0.2:
    resolution: {integrity: sha512-PYjyFOLKQ9y57JvQ6QLo8dAgNqswh8M1RMJYdQduT6xbWSgK36P/Z/v+p888pM69jMMfS8Xd8F6I1kQ/I9HUGg==}

  argparse@1.0.10:
    resolution: {integrity: sha512-o5Roy6tNG4SL/FOkCAN6RzjiakZS25RLYFrcMttJqbdd8BWrnA+fGz57iN5Pb06pvBGvl5gQ0B48dJlslXvoTg==}

  argparse@2.0.1:
    resolution: {integrity: sha512-8+9WqebbFzpX9OR+Wa6O29asIogeRMzcGtAINdpMHHyAg10f05aSFVBbcEqGf/PXw1EjAZ+q2/bEBg3DvurK3Q==}

  array-differ@3.0.0:
    resolution: {integrity: sha512-THtfYS6KtME/yIAhKjZ2ul7XI96lQGHRputJQHO80LAWQnuGP4iCIN8vdMRboGbIEYBwU33q8Tch1os2+X0kMg==}
    engines: {node: '>=8'}

  array-union@2.1.0:
    resolution: {integrity: sha512-HGyxoOTYUyCM6stUe6EJgnd4EoewAI7zMdfqO+kGjnlZmBDz/cR5pf8r/cR4Wq60sL/p0IkcjUEEPwS3GFrIyw==}
    engines: {node: '>=8'}

  arrify@2.0.1:
    resolution: {integrity: sha512-3duEwti880xqi4eAMN8AyR4a0ByT90zoYdLlevfrvU43vb0YZwZVfxOgxWrLXXXpyugL0hNZc9G6BiB5B3nUug==}
    engines: {node: '>=8'}

  asap@2.0.6:
    resolution: {integrity: sha512-BSHWgDSAiKs50o2Re8ppvp3seVHXSRM44cdSsT9FfNEUUZLOGWVCsiWaRPWM1Znn+mqZ1OfVZ3z3DWEzSp7hRA==}

  asn1js@3.0.6:
    resolution: {integrity: sha512-UOCGPYbl0tv8+006qks/dTgV9ajs97X2p0FAbyS2iyCRrmLSRolDaHdp+v/CLgnzHc3fVB+CwYiUmei7ndFcgA==}
    engines: {node: '>=12.0.0'}

  assert@2.1.0:
    resolution: {integrity: sha512-eLHpSK/Y4nhMJ07gDaAzoX/XAKS8PSaojml3M0DM4JpV1LAi5JOJ/p6H/XWrl8L+DzVEvVCW1z3vWAaB9oTsQw==}

  async@3.2.6:
    resolution: {integrity: sha512-htCUDlxyyCLMgaM3xXg0C0LW2xqfuQ6p05pCEIsXuyQ+a1koYKTuBMzRNwmybfLgvJDMd0r1LTn4+E0Ti6C2AA==}

  asynckit@0.4.0:
    resolution: {integrity: sha512-Oei9OH4tRh0YqU3GxhX79dM/mwVgvbZJaSNaRk+bshkj0S5cfHcgYakreBjrHwatXKbz+IoIdYLxrKim2MjW0Q==}

  atomically@2.1.0:
    resolution: {integrity: sha512-+gDffFXRW6sl/HCwbta7zK4uNqbPjv4YJEAdz7Vu+FLQHe77eZ4bvbJGi4hE0QPeJlMYMA3piXEr1UL3dAwx7Q==}

  available-typed-arrays@1.0.7:
    resolution: {integrity: sha512-wvUjBtSGN7+7SjNpq/9M2Tg350UZD3q62IFZLbRAR1bSMlCo1ZaeW+BJ+D090e4hIIZLBcTDWe4Mh4jvUDajzQ==}
    engines: {node: '>= 0.4'}

  aws-ssl-profiles@1.1.2:
    resolution: {integrity: sha512-NZKeq9AfyQvEeNlN0zSYAaWrmBffJh3IELMZfRpJVWgrpEbtEpnjvzqBPf+mxoI287JohRDoa+/nsfqqiZmF6g==}
    engines: {node: '>= 6.0.0'}

  axios@1.13.2:
    resolution: {integrity: sha512-VPk9ebNqPcy5lRGuSlKx752IlDatOjT9paPlm8A7yOuW2Fbvp4X3JznJtT4f0GzGLLiWE9W8onz51SqLYwzGaA==}

  b4a@1.7.3:
    resolution: {integrity: sha512-5Q2mfq2WfGuFp3uS//0s6baOJLMoVduPYVeNmDYxu5OUA1/cBfvr2RIS7vi62LdNj/urk1hfmj867I3qt6uZ7Q==}
    peerDependencies:
      react-native-b4a: '*'
    peerDependenciesMeta:
      react-native-b4a:
        optional: true

  babel-jest@30.2.0:
    resolution: {integrity: sha512-0YiBEOxWqKkSQWL9nNGGEgndoeL0ZpWrbLMNL5u/Kaxrli3Eaxlt3ZtIDktEvXt4L/R9r3ODr2zKwGM/2BjxVw==}
    engines: {node: ^18.14.0 || ^20.0.0 || ^22.0.0 || >=24.0.0}
    peerDependencies:
      '@babel/core': ^7.11.0 || ^8.0.0-0

  babel-plugin-istanbul@7.0.1:
    resolution: {integrity: sha512-D8Z6Qm8jCvVXtIRkBnqNHX0zJ37rQcFJ9u8WOS6tkYOsRdHBzypCstaxWiu5ZIlqQtviRYbgnRLSoCEvjqcqbA==}
    engines: {node: '>=12'}

  babel-plugin-jest-hoist@30.2.0:
    resolution: {integrity: sha512-ftzhzSGMUnOzcCXd6WHdBGMyuwy15Wnn0iyyWGKgBDLxf9/s5ABuraCSpBX2uG0jUg4rqJnxsLc5+oYBqoxVaA==}
    engines: {node: ^18.14.0 || ^20.0.0 || ^22.0.0 || >=24.0.0}

  babel-preset-current-node-syntax@1.2.0:
    resolution: {integrity: sha512-E/VlAEzRrsLEb2+dv8yp3bo4scof3l9nR4lrld+Iy5NyVqgVYUJnDAmunkhPMisRI32Qc4iRiz425d8vM++2fg==}
    peerDependencies:
      '@babel/core': ^7.0.0 || ^8.0.0-0

  babel-preset-jest@30.2.0:
    resolution: {integrity: sha512-US4Z3NOieAQumwFnYdUWKvUKh8+YSnS/gB3t6YBiz0bskpu7Pine8pPCheNxlPEW4wnUkma2a94YuW2q3guvCQ==}
    engines: {node: ^18.14.0 || ^20.0.0 || ^22.0.0 || >=24.0.0}
    peerDependencies:
      '@babel/core': ^7.11.0 || ^8.0.0-beta.1

  balanced-match@1.0.2:
    resolution: {integrity: sha512-3oSeUO0TMV67hN1AmbXsK4yaqU7tjiHlbxRDZOpH0KW9+CeX4bRAaX0Anxt0tx2MrpRpWwQaPwIlISEJhYU5Pw==}

  bare-events@2.8.2:
    resolution: {integrity: sha512-riJjyv1/mHLIPX4RwiK+oW9/4c3TEUeORHKefKAKnZ5kyslbN+HXowtbaVEqt4IMUB7OXlfixcs6gsFeo/jhiQ==}
    peerDependencies:
      bare-abort-controller: '*'
    peerDependenciesMeta:
      bare-abort-controller:
        optional: true

  bare-fs@4.5.2:
    resolution: {integrity: sha512-veTnRzkb6aPHOvSKIOy60KzURfBdUflr5VReI+NSaPL6xf+XLdONQgZgpYvUuZLVQ8dCqxpBAudaOM1+KpAUxw==}
    engines: {bare: '>=1.16.0'}
    peerDependencies:
      bare-buffer: '*'
    peerDependenciesMeta:
      bare-buffer:
        optional: true

  bare-os@3.6.2:
    resolution: {integrity: sha512-T+V1+1srU2qYNBmJCXZkUY5vQ0B4FSlL3QDROnKQYOqeiQR8UbjNHlPa+TIbM4cuidiN9GaTaOZgSEgsvPbh5A==}
    engines: {bare: '>=1.14.0'}

  bare-path@3.0.0:
    resolution: {integrity: sha512-tyfW2cQcB5NN8Saijrhqn0Zh7AnFNsnczRcuWODH0eYAXBsJ5gVxAUuNr7tsHSC6IZ77cA0SitzT+s47kot8Mw==}

  bare-stream@2.7.0:
    resolution: {integrity: sha512-oyXQNicV1y8nc2aKffH+BUHFRXmx6VrPzlnaEvMhram0nPBrKcEdcyBg5r08D0i8VxngHFAiVyn1QKXpSG0B8A==}
    peerDependencies:
      bare-buffer: '*'
      bare-events: '*'
    peerDependenciesMeta:
      bare-buffer:
        optional: true
      bare-events:
        optional: true

  bare-url@2.3.2:
    resolution: {integrity: sha512-ZMq4gd9ngV5aTMa5p9+UfY0b3skwhHELaDkhEHetMdX0LRkW9kzaym4oo/Eh+Ghm0CCDuMTsRIGM/ytUc1ZYmw==}

  base32.js@0.0.1:
    resolution: {integrity: sha512-EGHIRiegFa62/SsA1J+Xs2tIzludPdzM064N9wjbiEgHnGnJ1V0WEpA4pEwCYT5nDvZk3ubf0shqaCS7k6xeUQ==}

  baseline-browser-mapping@2.9.2:
    resolution: {integrity: sha512-PxSsosKQjI38iXkmb3d0Y32efqyA0uW4s41u4IVBsLlWLhCiYNpH/AfNOVWRqCQBlD8TFJTz6OUWNd4DFJCnmw==}
    hasBin: true

  basic-auth@2.0.1:
    resolution: {integrity: sha512-NF+epuEdnUYVlGuhaxbbq+dvJttwLnGY+YixlXlME5KpQ5W3CnXA5cVTneY3SPbPDRkcjMbifrwmFYcClgOZeg==}
    engines: {node: '>= 0.8'}

  bcrypt@6.0.0:
    resolution: {integrity: sha512-cU8v/EGSrnH+HnxV2z0J7/blxH8gq7Xh2JFT6Aroax7UohdmiJJlxApMxtKfuI7z68NvvVcmR78k2LbT6efhRg==}
    engines: {node: '>= 18'}

  bidi-js@1.0.3:
    resolution: {integrity: sha512-RKshQI1R3YQ+n9YJz2QQ147P66ELpa1FQEg20Dk8oW9t2KgLbpDLLp9aGZ7y8WHSshDknG0bknqGw5/tyCs5tw==}

  binary-extensions@2.3.0:
    resolution: {integrity: sha512-Ceh+7ox5qe7LJuLHoY0feh3pHuUDHAcRUeyL2VYghZwfpkNIy/+8Ocg0a3UuSoYzavmylwuLWQOf3hl0jjMMIw==}
    engines: {node: '>=8'}

  body-parser@2.2.1:
    resolution: {integrity: sha512-nfDwkulwiZYQIGwxdy0RUmowMhKcFVcYXUU7m4QlKYim1rUtg83xm2yjZ40QjDuc291AJjjeSc9b++AWHSgSHw==}
    engines: {node: '>=18'}

  boolbase@1.0.0:
    resolution: {integrity: sha512-JZOSA7Mo9sNGB8+UjSgzdLtokWAky1zbztM3WRLCbZ70/3cTANmQmOdR7y2g+J0e2WXywy1yS468tY+IruqEww==}

  boxen@7.0.0:
    resolution: {integrity: sha512-j//dBVuyacJbvW+tvZ9HuH03fZ46QcaKvvhZickZqtB271DxJ7SNRSNxrV/dZX0085m7hISRZWbzWlJvx/rHSg==}
    engines: {node: '>=14.16'}

  brace-expansion@1.1.12:
    resolution: {integrity: sha512-9T9UjW3r0UW5c1Q7GTwllptXwhvYmEzFhzMfZ9H7FQWt+uZePjZPjBP/W1ZEyZ1twGWom5/56TF4lPcqjnDHcg==}

  brace-expansion@2.0.2:
    resolution: {integrity: sha512-Jt0vHyM+jmUBqojB7E1NIYadt0vI0Qxjxd2TErW94wDz+E2LAm5vKMXXwg6ZZBTHPuUlDgQHKXvjGBdfcF1ZDQ==}

  braces@3.0.3:
    resolution: {integrity: sha512-yQbXgO/OSZVD2IsiLlro+7Hf6Q18EJrKSEsdoMzKePKXct3gvD8oLcOQdIzGupr5Fj+EDe8gO/lxc1BzfMpxvA==}
    engines: {node: '>=8'}

  browserslist@4.28.1:
    resolution: {integrity: sha512-ZC5Bd0LgJXgwGqUknZY/vkUQ04r8NXnJZ3yYi4vDmSiZmC/pdSN0NbNRPxZpbtO4uAfDUAFffO8IZoM3Gj8IkA==}
    engines: {node: ^6 || ^7 || ^8 || ^9 || ^10 || ^11 || ^12 || >=13.7}
    hasBin: true

  bs-logger@0.2.6:
    resolution: {integrity: sha512-pd8DCoxmbgc7hyPKOvxtqNcjYoOsABPQdcCUjGp3d42VR2CX1ORhk2A87oqqu5R1kk+76nsxZupkmyd+MVtCog==}
    engines: {node: '>= 6'}

  bser@2.1.1:
    resolution: {integrity: sha512-gQxTNE/GAfIIrmHLUE3oJyp5FO6HRBfhjnw4/wMmA63ZGDJnWBmgY/lyQBpnDUkGmAhbSe39tx2d/iTOAfglwQ==}

  bson@7.0.0:
    resolution: {integrity: sha512-Kwc6Wh4lQ5OmkqqKhYGKIuELXl+EPYSCObVE6bWsp1T/cGkOCBN0I8wF/T44BiuhHyNi1mmKVPXk60d41xZ7kw==}
    engines: {node: '>=20.19.0'}

  buffer-equal-constant-time@1.0.1:
    resolution: {integrity: sha512-zRpUiDwd/xk6ADqPMATG8vc9VPrkck7T07OIx0gnjmJAnHnTVXNQG3vfvWNuiZIkwu9KrKdA1iJKfsfTVxE6NA==}

  buffer-from@1.1.2:
    resolution: {integrity: sha512-E+XQCRwSbaaiChtv6k6Dwgc+bx+Bs6vuKJHHl5kox/BaKbhiXzqQOwK4cO22yElGp2OCmjwVhT3HmxgyPGnJfQ==}

  busboy@1.6.0:
    resolution: {integrity: sha512-8SFQbg/0hQ9xy3UNTB0YEnsNBbWfhf7RtnzpL7TkBiTBRfrQ9Fxcnz7VJsleJpyp6rVLvXiuORqjlHi5q+PYuA==}
    engines: {node: '>=10.16.0'}

  bytes@3.0.0:
    resolution: {integrity: sha512-pMhOfFDPiv9t5jjIXkHosWmkSyQbvsgEVNkz0ERHbuLh2T/7j4Mqqpz523Fe8MVY89KC6Sh/QfS2sM+SjgFDcw==}
    engines: {node: '>= 0.8'}

  bytes@3.1.2:
    resolution: {integrity: sha512-/Nf7TyzTx6S3yRJObOAV7956r8cr2+Oj8AC5dt8wSP3BQAoeX58NoHyCU8P8zGkNXStjTSi6fzO6F0pBdcYbEg==}
    engines: {node: '>= 0.8'}

  call-bind-apply-helpers@1.0.2:
    resolution: {integrity: sha512-Sp1ablJ0ivDkSzjcaJdxEunN5/XvksFJ2sMBFfq6x0ryhQV/2b/KwFe21cMpmHtPOSij8K99/wSfoEuTObmuMQ==}
    engines: {node: '>= 0.4'}

  call-bind@1.0.8:
    resolution: {integrity: sha512-oKlSFMcMwpUg2ednkhQ454wfWiU/ul3CkJe/PEHcTKuiX6RpbehUiFMXu13HalGZxfUwCQzZG747YXBn1im9ww==}
    engines: {node: '>= 0.4'}

  call-bound@1.0.4:
    resolution: {integrity: sha512-+ys997U96po4Kx/ABpBCqhA9EuxJaQWDQg7295H4hBphv3IZg0boBKuwYpt4YXp6MZ5AmZQnU/tyMTlRpaSejg==}
    engines: {node: '>= 0.4'}

  call-me-maybe@1.0.2:
    resolution: {integrity: sha512-HpX65o1Hnr9HH25ojC1YGs7HCQLq0GCOibSaWER0eNpgJ/Z1MZv2mTc7+xh6WOPxbRVcmgbv4hGU+uSQ/2xFZQ==}

  callsites@3.1.0:
    resolution: {integrity: sha512-P8BjAsXvZS+VIDUI11hHCQEv74YT67YUi5JJFNWIqL235sBmjX4+qx9Muvls5ivyNENctx46xQLQ3aTuE7ssaQ==}
    engines: {node: '>=6'}

  camelcase@5.3.1:
    resolution: {integrity: sha512-L28STB170nwWS63UjtlEOE3dldQApaJXZkOI1uMFfzf3rRuPegHaHesyee+YxQ+W6SvRDQV6UrdOdRiR153wJg==}
    engines: {node: '>=6'}

  camelcase@6.3.0:
    resolution: {integrity: sha512-Gmy6FhYlCY7uOElZUSbxo2UCDH8owEk996gkbrpsgGtrJLM3J7jGxl9Ic7Qwwj4ivOE5AWZWRMecDdF7hqGjFA==}
    engines: {node: '>=10'}

  camelcase@7.0.1:
    resolution: {integrity: sha512-xlx1yCK2Oc1APsPXDL2LdlNP6+uu8OCDdhOBSVT279M/S+y75O30C2VuD8T2ogdePBBl7PfPF4504tnLgX3zfw==}
    engines: {node: '>=14.16'}

  caniuse-lite@1.0.30001759:
    resolution: {integrity: sha512-Pzfx9fOKoKvevQf8oCXoyNRQ5QyxJj+3O0Rqx2V5oxT61KGx8+n6hV/IUyJeifUci2clnmmKVpvtiqRzgiWjSw==}

  chalk-template@0.4.0:
    resolution: {integrity: sha512-/ghrgmhfY8RaSdeo43hNXxpoHAtxdbskUHjPpfqUWGttFgycUhYPGx3YZBCnUCvOa7Doivn1IZec3DEGFoMgLg==}
    engines: {node: '>=12'}

  chalk@4.1.2:
    resolution: {integrity: sha512-oKnbhFyRIXpUuez8iBMmyEa4nbj4IOQyuhc/wy9kY7/WVPcwIO9VA668Pu8RkO7+0G76SLROeyw9CpQ061i4mA==}
    engines: {node: '>=10'}

  chalk@5.0.1:
    resolution: {integrity: sha512-Fo07WOYGqMfCWHOzSXOt2CxDbC6skS/jO9ynEcmpANMoPrD+W1r1K6Vx7iNm+AQmETU1Xr2t+n8nzkV9t6xh3w==}
    engines: {node: ^12.17.0 || ^14.13 || >=16.0.0}

  chance@1.1.13:
    resolution: {integrity: sha512-V6lQCljcLznE7tUYUM9EOAnnKXbctE6j/rdQkYOHIWbfGQbrzTsAXNW9CdU5XCo4ArXQCj/rb6HgxPlmGJcaUg==}

  char-regex@1.0.2:
    resolution: {integrity: sha512-kWWXztvZ5SBQV+eRgKFeh8q5sLuZY2+8WUIzlxWVTg+oGwY14qylx1KbKzHd8P6ZYkAg0xyIDU9JMHhyJMZ1jw==}
    engines: {node: '>=10'}

  character-entities-legacy@3.0.0:
    resolution: {integrity: sha512-RpPp0asT/6ufRm//AJVwpViZbGM/MkjQFxJccQRHmISF/22NBtsHqAWmL+/pmkPWoIUJdWyeVleTl1wydHATVQ==}

  character-entities@2.0.2:
    resolution: {integrity: sha512-shx7oQ0Awen/BRIdkjkvz54PnEEI/EjwXDSIZp86/KKdbafHh1Df/RYGBhn4hbe2+uKC9FnT5UCEdyPz3ai9hQ==}

  character-reference-invalid@2.0.1:
    resolution: {integrity: sha512-iBZ4F4wRbyORVsu0jPV7gXkOsGYjGHPmAyv+HiHG8gi5PtC9KI2j1+v8/tlibRvjoWX027ypmG/n0HtO5t7unw==}

  charenc@0.0.2:
    resolution: {integrity: sha512-yrLQ/yVUFXkzg7EDQsPieE/53+0RlaWTs+wBrvW36cyilJ2SaDWfl4Yj7MtLTXleV9uEKefbAGUPv2/iWSooRA==}

  cheerio-select@2.1.0:
    resolution: {integrity: sha512-9v9kG0LvzrlcungtnJtpGNxY+fzECQKhK4EGJX2vByejiMX84MFNQw4UxPJl3bFbTMw+Dfs37XaIkCwTZfLh4g==}

  cheerio@1.1.2:
    resolution: {integrity: sha512-IkxPpb5rS/d1IiLbHMgfPuS0FgiWTtFIm/Nj+2woXDLTZ7fOT2eqzgYbdMlLweqlHbsZjxEChoVK+7iph7jyQg==}
    engines: {node: '>=20.18.1'}

  chokidar@3.6.0:
    resolution: {integrity: sha512-7VT13fmjotKpGipCW9JEQAusEPE+Ei8nl6/g4FBAmIm0GOOLMua9NDDo/DWp0ZAxCr3cPq5ZpBqmPAQgDda2Pw==}
    engines: {node: '>= 8.10.0'}

  chownr@3.0.0:
    resolution: {integrity: sha512-+IxzY9BZOQd/XuYPRmrvEVjF/nqj5kgT4kEq7VofrDoM1MxoRjEWkrCC3EtLi59TVawxTAn+orJwFQcrqEN1+g==}
    engines: {node: '>=18'}

  ci-info@4.3.0:
    resolution: {integrity: sha512-l+2bNRMiQgcfILUi33labAZYIWlH1kWDp+ecNo5iisRKrbm0xcRyCww71/YU0Fkw0mAFpz9bJayXPjey6vkmaQ==}
    engines: {node: '>=8'}

  ci-info@4.3.1:
    resolution: {integrity: sha512-Wdy2Igu8OcBpI2pZePZ5oWjPC38tmDVx5WKUXKwlLYkA0ozo85sLsLvkBbBn/sZaSCMFOGZJ14fvW9t5/d7kdA==}
    engines: {node: '>=8'}

  cjs-module-lexer@2.1.1:
    resolution: {integrity: sha512-+CmxIZ/L2vNcEfvNtLdU0ZQ6mbq3FZnwAP2PPTiKP+1QOoKwlKlPgb8UKV0Dds7QVaMnHm+FwSft2VB0s/SLjQ==}

  class-validator@0.14.3:
    resolution: {integrity: sha512-rXXekcjofVN1LTOSw+u4u9WXVEUvNBVjORW154q/IdmYWy1nMbOU9aNtZB0t8m+FJQ9q91jlr2f9CwwUFdFMRA==}

  cli-boxes@3.0.0:
    resolution: {integrity: sha512-/lzGpEWL/8PfI0BmBOPRwp0c/wFNX1RdUML3jK/RcSBA9T8mZDdQpqYBKtCFTOfQbwPqWEOpjqW+Fnayc0969g==}
    engines: {node: '>=10'}

  clipboardy@3.0.0:
    resolution: {integrity: sha512-Su+uU5sr1jkUy1sGRpLKjKrvEOVXgSgiSInwa/qeID6aJ07yh+5NWc3h2QfjHjBnfX4LhtFcuAWKUsJ3r+fjbg==}
    engines: {node: ^12.20.0 || ^14.13.1 || >=16.0.0}

  cliui@6.0.0:
    resolution: {integrity: sha512-t6wbgtoCXvAzst7QgXxJYqPt0usEfbgQdftEPbLL/cvv6HPE5VgvqCuAIDR0NgU52ds6rFwqrgakNLrHEjCbrQ==}

  cliui@8.0.1:
    resolution: {integrity: sha512-BSeNnyus75C4//NQ9gQt1/csTXyo/8Sb+afLAkzAptFuMsod9HFokGNudZpi/oQV73hnVK+sR+5PVRMd+Dr7YQ==}
    engines: {node: '>=12'}

  cluster-key-slot@1.1.2:
    resolution: {integrity: sha512-RMr0FhtfXemyinomL4hrWcYJxmX6deFdCxpJzhDttxgO1+bcCnkk+9drydLVDmAMG7NE6aN/fl4F7ucU/90gAA==}
    engines: {node: '>=0.10.0'}

  co@4.6.0:
    resolution: {integrity: sha512-QVb0dM5HvG+uaxitm8wONl7jltx8dqhfU33DcqtOZcLSVIKSDDLDi7+0LbAKiyI8hD9u42m2YxXSkMGWThaecQ==}
    engines: {iojs: '>= 1.0.0', node: '>= 0.12.0'}

  collect-v8-coverage@1.0.3:
    resolution: {integrity: sha512-1L5aqIkwPfiodaMgQunkF1zRhNqifHBmtbbbxcr6yVxxBnliw4TDOW6NxpO8DJLgJ16OT+Y4ztZqP6p/FtXnAw==}

  color-convert@2.0.1:
    resolution: {integrity: sha512-RRECPsj7iu/xb5oKYcsFHSppFNnsj/52OVTRKb4zP5onXwVF3zVmmToNcOfGC+CRDpfK/U584fMg38ZHCaElKQ==}
    engines: {node: '>=7.0.0'}

  color-convert@3.1.3:
    resolution: {integrity: sha512-fasDH2ont2GqF5HpyO4w0+BcewlhHEZOFn9c1ckZdHpJ56Qb7MHhH/IcJZbBGgvdtwdwNbLvxiBEdg336iA9Sg==}
    engines: {node: '>=14.6'}

  color-name@1.1.4:
    resolution: {integrity: sha512-dOy+3AuW3a2wNbZHIuMZpTcgjGuLU/uBL/ubcZF9OXbDo8ff4O8yVp5Bf0efS8uEoYo5q4Fx7dY9OgQGXgAsQA==}

  color-name@2.1.0:
    resolution: {integrity: sha512-1bPaDNFm0axzE4MEAzKPuqKWeRaT43U/hyxKPBdqTfmPF+d6n7FSoTFxLVULUJOmiLp01KjhIPPH+HrXZJN4Rg==}
    engines: {node: '>=12.20'}

  color-string@2.1.4:
    resolution: {integrity: sha512-Bb6Cq8oq0IjDOe8wJmi4JeNn763Xs9cfrBcaylK1tPypWzyoy2G3l90v9k64kjphl/ZJjPIShFztenRomi8WTg==}
    engines: {node: '>=18'}

  color@5.0.3:
    resolution: {integrity: sha512-ezmVcLR3xAVp8kYOm4GS45ZLLgIE6SPAFoduLr6hTDajwb3KZ2F46gulK3XpcwRFb5KKGCSezCBAY4Dw4HsyXA==}
    engines: {node: '>=18'}

  combined-stream@1.0.8:
    resolution: {integrity: sha512-FQN4MRfuJeHf7cBbBMJFXhKSDq+2kAArBlmRBvcvFE5BB1HZKXtSFASDhdlz9zOYwxh8lDdnvmMOe/+5cdoEdg==}
    engines: {node: '>= 0.8'}

  comma-separated-tokens@2.0.3:
    resolution: {integrity: sha512-Fu4hJdvzeylCfQPp9SGWidpzrMs7tTrlu6Vb8XGaRGck8QSNZJJp538Wrb60Lax4fPwR64ViY468OIUTbRlGZg==}

  commander@12.1.0:
    resolution: {integrity: sha512-Vw8qHK3bZM9y/P10u3Vib8o/DdkvA2OtPtZvD871QKjy74Wj1WSKFILMPRPSdUSx5RFK1arlJzEtA4PkFgnbuA==}
    engines: {node: '>=18'}

  commander@6.2.0:
    resolution: {integrity: sha512-zP4jEKbe8SHzKJYQmq8Y9gYjtO/POJLgIdKgV7B9qNmABVFVc+ctqSX6iXh4mCpJfRBOabiZ2YKPg8ciDw6C+Q==}
    engines: {node: '>= 6'}

  commander@9.5.0:
    resolution: {integrity: sha512-KRs7WVDKg86PWiuAqhDrAQnTXZKraVcCc6vFdL14qrZ/DcWwuRo7VoiYXalXO7S5GKpqYiVEwCbgFDfxNHKJBQ==}
    engines: {node: ^12.20.0 || >=14}

  component-emitter@1.3.1:
    resolution: {integrity: sha512-T0+barUSQRTUQASh8bx02dl+DhF54GtIDY13Y3m9oWTklKbb3Wv974meRpeZ3lp1JpLVECWWNHC4vaG2XHXouQ==}

  compressible@2.0.18:
    resolution: {integrity: sha512-AF3r7P5dWxL8MxyITRMlORQNaOA2IkAFaTr4k7BUumjPtRpGDTZpl0Pb1XCO6JeDCBdp126Cgs9sMxqSjgYyRg==}
    engines: {node: '>= 0.6'}

  compression@1.8.1:
    resolution: {integrity: sha512-9mAqGPHLakhCLeNyxPkK4xVo746zQ/czLH1Ky+vkitMnWfWZps8r0qXuwhwizagCRttsL4lfG4pIOvaWLpAP0w==}
    engines: {node: '>= 0.8.0'}

  concat-map@0.0.1:
    resolution: {integrity: sha512-/Srv4dswyQNBfohGpz9o6Yb3Gz3SrUDqBH5rTuhGR7ahtlbYKnVxw2bCFMRljaA7EXHaXZ8wsHdodFvbkhKmqg==}

  concat-stream@2.0.0:
    resolution: {integrity: sha512-MWufYdFw53ccGjCA+Ol7XJYpAlW6/prSMzuPOTRnJGcGzuhLn4Scrz7qf6o8bROZ514ltazcIFJZevcfbo0x7A==}
    engines: {'0': node >= 6.0}

  concurrently@9.2.1:
    resolution: {integrity: sha512-fsfrO0MxV64Znoy8/l1vVIjjHa29SZyyqPgQBwhiDcaW8wJc2W3XWVOGx4M3oJBnv/zdUZIIp1gDeS98GzP8Ng==}
    engines: {node: '>=18'}
    hasBin: true

  conf@15.0.2:
    resolution: {integrity: sha512-JBSrutapCafTrddF9dH3lc7+T2tBycGF4uPkI4Js+g4vLLEhG6RZcFi3aJd5zntdf5tQxAejJt8dihkoQ/eSJw==}
    engines: {node: '>=20'}

  content-disposition@0.5.2:
    resolution: {integrity: sha512-kRGRZw3bLlFISDBgwTSA1TMBFN6J6GWDeubmDE3AF+3+yXL8hTWv8r5rkLbqYXY4RjPk/EzHnClI3zQf1cFmHA==}
    engines: {node: '>= 0.6'}

  content-disposition@1.0.1:
    resolution: {integrity: sha512-oIXISMynqSqm241k6kcQ5UwttDILMK4BiurCfGEREw6+X9jkkpEe5T9FZaApyLGGOnFuyMWZpdolTXMtvEJ08Q==}
    engines: {node: '>=18'}

  content-type@1.0.5:
    resolution: {integrity: sha512-nTjqfcBFEipKdXCv4YDQWCfmcLZKm81ldF0pAopTvyrFGVbcR6P/VAAd5G7N+0tTr8QqiU0tFadD6FK4NtJwOA==}
    engines: {node: '>= 0.6'}

  convert-source-map@2.0.0:
    resolution: {integrity: sha512-Kvp459HrV2FEJ1CAsi1Ku+MY3kasH19TFykTz2xWmMeq6bk2NU3XXvfJ+Q61m0xktWwt+1HSYf3JZsTms3aRJg==}

  cookie-signature@1.2.2:
    resolution: {integrity: sha512-D76uU73ulSXrD1UXF4KE2TMxVVwhsnCgfAyTg9k8P6KGZjlXKrOLe4dJQKI3Bxi5wjesZoFXJWElNWBjPZMbhg==}
    engines: {node: '>=6.6.0'}

  cookie@0.7.2:
    resolution: {integrity: sha512-yki5XnKuf750l50uGTllt6kKILY4nQ1eNIQatoXEByZ5dWgnKqbnqmTrBE5B4N7lrMJKQ2ytWMiTO2o0v6Ew/w==}
    engines: {node: '>= 0.6'}

  cookiejar@2.1.4:
    resolution: {integrity: sha512-LDx6oHrK+PhzLKJU9j5S7/Y3jM/mUHvD/DeI1WQmJn652iPC5Y4TBzC9l+5OMOXlyTTA+SmVUPm0HQUwpD5Jqw==}

  cors@2.8.5:
    resolution: {integrity: sha512-KIHbLJqu73RGr/hnbrO9uBeixNGuvSQjul/jdFvS/KFSIH1hWVd1ng7zOHx+YrEfInLG7q4n6GHQ9cDtxv/P6g==}
    engines: {node: '>= 0.10'}

  create-require@1.1.1:
    resolution: {integrity: sha512-dcKFX3jn0MpIaXjisoRvexIJVEKzaq7z2rZKxf+MSr9TkdmHmsU4m2lcLojrj/FHl8mk5VxMmYA+ftRkP/3oKQ==}

  cross-spawn@7.0.6:
    resolution: {integrity: sha512-uV2QOWP2nWzsy2aMp8aRibhi9dlzF5Hgh5SHaB9OiTGEyDTiJJyx0uy51QXdyWbtAHNua4XJzUKca3OzKUd3vA==}
    engines: {node: '>= 8'}

  crypt@0.0.2:
    resolution: {integrity: sha512-mCxBlsHFYh9C+HVpiEacem8FEBnMXgU9gy4zmNC+SXAZNB/1idgp/aulFJ4FgCi7GPEVbfyng092GqL2k2rmow==}

  crypto-js@4.2.0:
    resolution: {integrity: sha512-KALDyEYgpY+Rlob/iriUtjV6d5Eq+Y191A5g4UqLAi8CyGP9N1+FdVbkc1SxKc2r4YAYqG8JzO2KGL+AizD70Q==}

  css-select@5.2.2:
    resolution: {integrity: sha512-TizTzUddG/xYLA3NXodFM0fSbNizXjOKhqiQQwvhlspadZokn1KDy0NZFS0wuEubIYAV5/c1/lAr0TaaFXEXzw==}

  css-tree@3.1.0:
    resolution: {integrity: sha512-0eW44TGN5SQXU1mWSkKwFstI/22X2bG1nYzZTYMAWjylYURhse752YgbE4Cx46AC+bAvI+/dYTPRk1LqSUnu6w==}
    engines: {node: ^10 || ^12.20.0 || ^14.13.0 || >=15.0.0}

  css-what@6.2.2:
    resolution: {integrity: sha512-u/O3vwbptzhMs3L1fQE82ZSLHQQfto5gyZzwteVIEyeaY5Fc7R4dapF/BvRoSYFeqfBk4m0V1Vafq5Pjv25wvA==}
    engines: {node: '>= 6'}

  cssstyle@5.3.5:
    resolution: {integrity: sha512-GlsEptulso7Jg0VaOZ8BXQi3AkYM5BOJKEO/rjMidSCq70FkIC5y0eawrCXeYzxgt3OCf4Ls+eoxN+/05vN0Ag==}
    engines: {node: '>=20'}

  csstype@3.1.3:
    resolution: {integrity: sha512-M1uQkMl8rQK/szD0LNhtqxIPLpimGm8sOBwU7lLnCpSbTyY3yeU1Vc7l4KT5zT4s/yOxHH5O7tIuuLOCnLADRw==}

  data-urls@6.0.0:
    resolution: {integrity: sha512-BnBS08aLUM+DKamupXs3w2tJJoqU+AkaE/+6vQxi/G/DPmIZFJJp9Dkb1kM03AZx8ADehDUZgsNxju3mPXZYIA==}
    engines: {node: '>=20'}

  dayjs@1.11.19:
    resolution: {integrity: sha512-t5EcLVS6QPBNqM2z8fakk/NKel+Xzshgt8FFKAn+qwlD1pzZWxh0nVCrvFK7ZDb6XucZeF9z8C7CBWTRIVApAw==}

  debounce-fn@6.0.0:
    resolution: {integrity: sha512-rBMW+F2TXryBwB54Q0d8drNEI+TfoS9JpNTAoVpukbWEhjXQq4rySFYLaqXMFXwdv61Zb2OHtj5bviSoimqxRQ==}
    engines: {node: '>=18'}

  debug@2.6.9:
    resolution: {integrity: sha512-bC7ElrdJaJnPbAP+1EotYvqZsb3ecl5wi6Bfi6BJTUcNowp6cvspg0jXznRTKDjm/E7AdgFBVeAPVMNcKGsHMA==}
    peerDependencies:
      supports-color: '*'
    peerDependenciesMeta:
      supports-color:
        optional: true

  debug@4.4.1:
    resolution: {integrity: sha512-KcKCqiftBJcZr++7ykoDIEwSa3XWowTfNPo92BYxjXiyYEVrUQh2aLyhxBCwww+heortUFxEJYcRzosstTEBYQ==}
    engines: {node: '>=6.0'}
    peerDependencies:
      supports-color: '*'
    peerDependenciesMeta:
      supports-color:
        optional: true

  debug@4.4.3:
    resolution: {integrity: sha512-RGwwWnwQvkVfavKVt22FGLw+xYSdzARwm0ru6DhTVA3umU5hZc28V3kO4stgYryrTlLpuvgI9GiijltAjNbcqA==}
    engines: {node: '>=6.0'}
    peerDependencies:
      supports-color: '*'
    peerDependenciesMeta:
      supports-color:
        optional: true

  decamelize@1.2.0:
    resolution: {integrity: sha512-z2S+W9X73hAUUki+N+9Za2lBlun89zigOyGrsax+KUQ6wKW4ZoWpEYBkGhQjwAjjDCkWxhY0VKEhk8wzY7F5cA==}
    engines: {node: '>=0.10.0'}

  decimal.js@10.6.0:
    resolution: {integrity: sha512-YpgQiITW3JXGntzdUmyUR1V812Hn8T1YVXhCu+wO3OpS4eU9l4YdD3qjyiKdV6mvV29zapkMeD390UVEf2lkUg==}

  decode-named-character-reference@1.2.0:
    resolution: {integrity: sha512-c6fcElNV6ShtZXmsgNgFFV5tVX2PaV4g+MOAkb8eXHvn6sryJBrZa9r0zV6+dtTyoCKxtDy5tyQ5ZwQuidtd+Q==}

  dedent@1.7.0:
    resolution: {integrity: sha512-HGFtf8yhuhGhqO07SV79tRp+br4MnbdjeVxotpn1QBl30pcLLCQjX5b2295ll0fv8RKDKsmWYrl05usHM9CewQ==}
    peerDependencies:
      babel-plugin-macros: ^3.1.0
    peerDependenciesMeta:
      babel-plugin-macros:
        optional: true

  deep-extend@0.6.0:
    resolution: {integrity: sha512-LOHxIOaPYdHlJRtCQfDIVZtfw/ufM8+rVj649RIHzcm/vGwQRXFt6OPqIFWsm2XEMrNIEtWR64sY1LEKD2vAOA==}
    engines: {node: '>=4.0.0'}

  deep-is@0.1.4:
    resolution: {integrity: sha512-oIPzksmTg4/MriiaYGO+okXDT7ztn/w3Eptv/+gSIdMdKsJo0u4CfYNFJPy+4SKMuCqGw2wxnA+URMg3t8a/bQ==}

  deepmerge@4.3.1:
    resolution: {integrity: sha512-3sUqbMEc77XqpdNO7FRyRog+eW3ph+GYCbj+rK+uYyRMuwsVy0rMiVtPn+QJlKFvWP/1PYpapqYn0Me2knFn+A==}
    engines: {node: '>=0.10.0'}

  define-data-property@1.1.4:
    resolution: {integrity: sha512-rBMvIzlpA8v6E+SJZoo++HAYqsLrkg7MSfIinMPFhmkorw7X+dOXVJQs+QT69zGkzMyfDnIMN2Wid1+NbL3T+A==}
    engines: {node: '>= 0.4'}

  define-properties@1.2.1:
    resolution: {integrity: sha512-8QmQKqEASLd5nx0U1B1okLElbUuuttJ/AnYmRXbbbGDWh6uS208EjD4Xqq/I9wK7u0v6O08XhTWnt5XtEbR6Dg==}
    engines: {node: '>= 0.4'}

  delayed-stream@1.0.0:
    resolution: {integrity: sha512-ZySD7Nf91aLB0RxL4KGrKHBXl7Eds1DAmEdcoVawXnLD7SDhpNgtuII2aAkg7a7QS41jxPSZ17p4VdGnMHk3MQ==}
    engines: {node: '>=0.4.0'}

  denque@2.1.0:
    resolution: {integrity: sha512-HVQE3AAb/pxF8fQAoiqpvg9i3evqug3hoiwakOyZAwJm+6vZehbkYXZ0l4JxS+I3QxM97v5aaRNhj8v5oBhekw==}
    engines: {node: '>=0.10'}

  depd@2.0.0:
    resolution: {integrity: sha512-g7nH6P6dyDioJogAAGprGpCtVImJhpPk/roCzdb3fIh61/s/nPsfR6onyMwkCAR/OlC3yBC0lESvUoQEAssIrw==}
    engines: {node: '>= 0.8'}

  detect-newline@3.1.0:
    resolution: {integrity: sha512-TLz+x/vEXm/Y7P7wn1EJFNLxYpUD4TgMosxY6fAVJUnJMbupHBOncxyWUG9OpTaH9EBD7uFI5LfEgmMOc54DsA==}
    engines: {node: '>=8'}

  dezalgo@1.0.4:
    resolution: {integrity: sha512-rXSP0bf+5n0Qonsb+SVVfNfIsimO4HEtmnIpPHY8Q1UCzKlQrDMfdobr8nJOOsRgWCyMRqeSBQzmWUMq7zvVig==}

  diff@4.0.2:
    resolution: {integrity: sha512-58lmxKSA4BNyLz+HHMUzlOEpg09FV+ev6ZMe3vJihgdxzgcwZ8VoEEPmALCZG9LmqfVoNMMKpttIYTVG6uDY7A==}
    engines: {node: '>=0.3.1'}

  dijkstrajs@1.0.3:
    resolution: {integrity: sha512-qiSlmBq9+BCdCA/L46dw8Uy93mloxsPSbwnm5yrKn2vMPiy8KyAskTF6zuV/j5BMsmOGZDPs7KjU+mjb670kfA==}

  doctrine@3.0.0:
    resolution: {integrity: sha512-yS+Q5i3hBf7GBkd4KG8a7eBNNWNGLTaEwwYWUijIYM7zrlYDM0BFXHjjPWlWZ1Rg7UaddZeIDmi9jF3HmqiQ2w==}
    engines: {node: '>=6.0.0'}

  dom-serializer@2.0.0:
    resolution: {integrity: sha512-wIkAryiqt/nV5EQKqQpo3SToSOV9J0DnbJqwK7Wv/Trc92zIAYZ4FlMu+JPFW1DfGFt81ZTCGgDEabffXeLyJg==}

  domelementtype@2.3.0:
    resolution: {integrity: sha512-OLETBj6w0OsagBwdXnPdN0cnMfF9opN69co+7ZrbfPGrdpPVNBUj02spi6B1N7wChLQiPn4CSH/zJvXw56gmHw==}

  domhandler@5.0.3:
    resolution: {integrity: sha512-cgwlv/1iFQiFnU96XXgROh8xTeetsnJiDsTc7TYCLFd9+/WNkIqPTxiM/8pSd8VIrhXGTf1Ny1q1hquVqDJB5w==}
    engines: {node: '>= 4'}

  dompurify@3.3.1:
    resolution: {integrity: sha512-qkdCKzLNtrgPFP1Vo+98FRzJnBRGe4ffyCea9IwHB1fyxPOeNTHpLKYGd4Uk9xvNoH0ZoOjwZxNptyMwqrId1Q==}

  domutils@3.2.2:
    resolution: {integrity: sha512-6kZKyUajlDuqlHKVX1w7gyslj9MPIXzIFiz/rGu35uC1wMi+kMhQwGhl4lt9unC9Vb9INnY9Z3/ZA3+FhASLaw==}

  dot-prop@10.1.0:
    resolution: {integrity: sha512-MVUtAugQMOff5RnBy2d9N31iG0lNwg1qAoAOn7pOK5wf94WIaE3My2p3uwTQuvS2AcqchkcR3bHByjaM0mmi7Q==}
    engines: {node: '>=20'}

  dotenv@17.2.3:
    resolution: {integrity: sha512-JVUnt+DUIzu87TABbhPmNfVdBDt18BLOWjMUFJMSi/Qqg7NTYtabbvSNJGOJ7afbRuv9D/lngizHtP7QyLQ+9w==}
    engines: {node: '>=12'}

  dunder-proto@1.0.1:
    resolution: {integrity: sha512-KIN/nDJBQRcXw0MLVhZE9iQHmG68qAVIBg9CqmUYjmQIhgij9U5MFvrqkUL5FbtyyzZuOeOt0zdeRe4UY7ct+A==}
    engines: {node: '>= 0.4'}

  eastasianwidth@0.2.0:
    resolution: {integrity: sha512-I88TYZWc9XiYHRQ4/3c5rjjfgkjhLyW2luGIheGERbNQ6OY7yTybanSpDXZa8y7VUP9YmDcYa+eyq4ca7iLqWA==}

  ecdsa-sig-formatter@1.0.11:
    resolution: {integrity: sha512-nagl3RYrbNv6kQkeJIpt6NJZy8twLB/2vtz6yN9Z4vRKHN4/QZJIEbqohALSgwKdnksuY3k5Addp5lg8sVoVcQ==}

  ee-first@1.1.1:
    resolution: {integrity: sha512-WMwm9LhRUo+WUaRN+vRuETqG89IgZphVSNkdFgeb6sS/E4OrDIN7t48CAewSHXc6C8lefD8KKfr5vY61brQlow==}

  electron-to-chromium@1.5.264:
    resolution: {integrity: sha512-1tEf0nLgltC3iy9wtlYDlQDc5Rg9lEKVjEmIHJ21rI9OcqkvD45K1oyNIRA4rR1z3LgJ7KeGzEBojVcV6m4qjA==}

  emittery@0.13.1:
    resolution: {integrity: sha512-DeWwawk6r5yR9jFgnDKYt4sLS0LmHJJi3ZOnb5/JdbYwj3nW+FxQnHIjhBKz8YLC7oRNPVM9NQ47I3CVx34eqQ==}
    engines: {node: '>=12'}

  emoji-regex@8.0.0:
    resolution: {integrity: sha512-MSjYzcWNOA0ewAHpz0MxpYFvwg6yjy1NG3xteoqz644VCo/RPgnr1/GGt+ic3iJTzQ8Eu3TdM14SawnVUmGE6A==}

  emoji-regex@9.2.2:
    resolution: {integrity: sha512-L18DaJsXSUk2+42pv8mLs5jJT2hqFkFE4j21wOmgbUqsZ2hL72NsUU785g9RXgo3s0ZNgVl42TiHp3ZtOv/Vyg==}

  enabled@2.0.0:
    resolution: {integrity: sha512-AKrN98kuwOzMIdAizXGI86UFBoo26CL21UM763y1h/GMSJ4/OHU9k2YlsmBpyScFo/wbLzWQJBMCW4+IO3/+OQ==}

  encodeurl@2.0.0:
    resolution: {integrity: sha512-Q0n9HRi4m6JuGIV1eFlmvJB7ZEVxu93IrMyiMsGC0lrMJMWzRgx6WGquyfQgZVb31vhGgXnfmPNNXmxnOkRBrg==}
    engines: {node: '>= 0.8'}

  encoding-sniffer@0.2.1:
    resolution: {integrity: sha512-5gvq20T6vfpekVtqrYQsSCFZ1wEg5+wW0/QaZMWkFr6BqD3NfKs0rLCx4rrVlSWJeZb5NBJgVLswK/w2MWU+Gw==}

  end-of-stream@1.4.5:
    resolution: {integrity: sha512-ooEGc6HP26xXq/N+GCGOT0JKCLDGrq2bQUZrQ7gyrJiZANJ/8YDTxTpQBXGMn+WbIQXNVpyWymm7KYVICQnyOg==}

  entities@4.5.0:
    resolution: {integrity: sha512-V0hjH4dGPh9Ao5p0MoRY6BVqtwCjhz6vI5LT8AJ55H+4g9/4vbHx1I54fS0XuclLhDHArPQCiMjDxjaL8fPxhw==}
    engines: {node: '>=0.12'}

  entities@6.0.1:
    resolution: {integrity: sha512-aN97NXWF6AWBTahfVOIrB/NShkzi5H7F9r1s9mD3cDj4Ko5f2qhhVoYMibXF7GlLveb/D2ioWay8lxI97Ven3g==}
    engines: {node: '>=0.12'}

  env-paths@3.0.0:
    resolution: {integrity: sha512-dtJUTepzMW3Lm/NPxRf3wP4642UWhjL2sQxc+ym2YMj1m/H2zDNQOlezafzkHwn6sMstjHTwG6iQQsctDW/b1A==}
    engines: {node: ^12.20.0 || ^14.13.1 || >=16.0.0}

  error-ex@1.3.4:
    resolution: {integrity: sha512-sqQamAnR14VgCr1A618A3sGrygcpK+HEbenA/HiEAkkUwcZIIB/tgWqHFxWgOyDh4nB4JCRimh79dR5Ywc9MDQ==}

  es-define-property@1.0.1:
    resolution: {integrity: sha512-e3nRfgfUZ4rNGL232gUgX06QNyyez04KdjFrF+LTRoOXmrOgFKDg4BCdsjW8EnT69eqdYGmRpJwiPVYNrCaW3g==}
    engines: {node: '>= 0.4'}

  es-errors@1.3.0:
    resolution: {integrity: sha512-Zf5H2Kxt2xjTvbJvP2ZWLEICxA6j+hAmMzIlypy4xcBg1vKVnx89Wy0GbS+kf5cwCVFFzdCFh2XSCFNULS6csw==}
    engines: {node: '>= 0.4'}

  es-object-atoms@1.1.1:
    resolution: {integrity: sha512-FGgH2h8zKNim9ljj7dankFPcICIK9Cp5bm+c2gQSYePhpaG5+esrLODihIorn+Pe6FGJzWhXQotPv73jTaldXA==}
    engines: {node: '>= 0.4'}

  es-set-tostringtag@2.1.0:
    resolution: {integrity: sha512-j6vWzfrGVfyXxge+O0x5sh6cvxAog0a/4Rdd2K36zCMV5eJ+/+tOAngRO8cODMNWbVRdVlmGZQL2YS3yR8bIUA==}
    engines: {node: '>= 0.4'}

  es6-promise@4.2.8:
    resolution: {integrity: sha512-HJDGx5daxeIvxdBxvG2cb9g4tEvwIk3i8+nhX0yGrYmZUzbkdg8QbDevheDB8gd0//uPj4c1EQua8Q+MViT0/w==}

  escalade@3.2.0:
    resolution: {integrity: sha512-WUj2qlxaQtO4g6Pq5c29GTcWGDyd8itL8zTlipgECz3JesAiiOKotd8JU6otB3PACgG6xkJUyVhboMS+bje/jA==}
    engines: {node: '>=6'}

  escape-html@1.0.3:
    resolution: {integrity: sha512-NiSupZ4OeuGwr68lGIeym/ksIZMJodUGOSCZ/FSnTxcrekbvqrgdUxlJOMpijaKZVjAJrWrGs/6Jy8OMuyj9ow==}

  escape-string-regexp@2.0.0:
    resolution: {integrity: sha512-UpzcLCXolUWcNu5HtVMHYdXJjArjsF9C0aNnquZYY4uW/Vu0miy5YoWvbV345HauVvcAUnpRuhMMcqTcGOY2+w==}
    engines: {node: '>=8'}

  eslint-scope@8.4.0:
    resolution: {integrity: sha512-sNXOfKCn74rt8RICKMvJS7XKV/Xk9kA7DyJr8mJik3S7Cwgy3qlkkmyS2uQB3jiJg6VNdZd/pDBJu0nvG2NlTg==}
    engines: {node: ^18.18.0 || ^20.9.0 || >=21.1.0}

  eslint-visitor-keys@4.2.1:
    resolution: {integrity: sha512-Uhdk5sfqcee/9H/rCOJikYz67o0a2Tw2hGRPOG2Y1R2dg7brRe1uG0yaNQDHu+TO/uQPF/5eCapvYSmHUjt7JQ==}
    engines: {node: ^18.18.0 || ^20.9.0 || >=21.1.0}

  esprima@4.0.1:
    resolution: {integrity: sha512-eGuFFw7Upda+g4p+QHvnW0RyTX/SVeJBDM/gCtMARO0cLuT2HcEKnTPvhjV6aGeqrCB/sbNop0Kszm0jsaWU4A==}
    engines: {node: '>=4'}
    hasBin: true

  esrecurse@4.3.0:
    resolution: {integrity: sha512-KmfKL3b6G+RXvP8N1vr3Tq1kL/oCFgn2NYXEtqP8/L3pKapUA4G8cFVaoF3SU323CD4XypR/ffioHmkti6/Tag==}
    engines: {node: '>=4.0'}

  estraverse@5.3.0:
    resolution: {integrity: sha512-MMdARuVEQziNTeJD8DgMqmhwR11BRQ/cBP+pLtYdSTnf3MIO8fFeiINEbX36ZdNlfU/7A9f3gUw49B3oQsvwBA==}
    engines: {node: '>=4.0'}

  esutils@2.0.3:
    resolution: {integrity: sha512-kVscqXk4OCp68SZ0dkgEKVi6/8ij300KBWTJq32P/dYeWTSwK41WyTxalN1eRmA5Z9UU/LX9D7FWSmV9SAYx6g==}
    engines: {node: '>=0.10.0'}

  etag@1.8.1:
    resolution: {integrity: sha512-aIL5Fx7mawVa300al2BnEE4iNvo1qETxLrPI/o05L7z6go7fCw1J6EQmbK4FmJ2AS7kgVF/KEZWufBfdClMcPg==}
    engines: {node: '>= 0.6'}

  events-universal@1.0.1:
    resolution: {integrity: sha512-LUd5euvbMLpwOF8m6ivPCbhQeSiYVNb8Vs0fQ8QjXo0JTkEHpz8pxdQf0gStltaPpw0Cca8b39KxvK9cfKRiAw==}

  execa@5.1.1:
    resolution: {integrity: sha512-8uSpZZocAZRBAPIEINJj3Lo9HyGitllczc27Eh5YYojjMFMn8yHMDMaUHE2Jqfq05D/wucwI4JGURyXt1vchyg==}
    engines: {node: '>=10'}

  exit-x@0.2.2:
    resolution: {integrity: sha512-+I6B/IkJc1o/2tiURyz/ivu/O0nKNEArIUB5O7zBrlDVJr22SCLH3xTeEry428LvFhRzIA1g8izguxJ/gbNcVQ==}
    engines: {node: '>= 0.8.0'}

  expect@30.1.2:
    resolution: {integrity: sha512-xvHszRavo28ejws8FpemjhwswGj4w/BetHIL8cU49u4sGyXDw2+p3YbeDbj6xzlxi6kWTjIRSTJ+9sNXPnF0Zg==}
    engines: {node: ^18.14.0 || ^20.0.0 || ^22.0.0 || >=24.0.0}

  expect@30.2.0:
    resolution: {integrity: sha512-u/feCi0GPsI+988gU2FLcsHyAHTU0MX1Wg68NhAnN7z/+C5wqG+CY8J53N9ioe8RXgaoz0nBR/TYMf3AycUuPw==}
    engines: {node: ^18.14.0 || ^20.0.0 || ^22.0.0 || >=24.0.0}

  express-rate-limit@7.5.1:
    resolution: {integrity: sha512-7iN8iPMDzOMHPUYllBEsQdWVB6fPDMPqwjBaFrgr4Jgr/+okjvzAy+UHlYYL/Vs0OsOrMkwS6PJDkFlJwoxUnw==}
    engines: {node: '>= 16'}
    peerDependencies:
      express: '>= 4.11'

  express@5.2.1:
    resolution: {integrity: sha512-hIS4idWWai69NezIdRt2xFVofaF4j+6INOpJlVOLDO8zXGpUVEVzIYk12UUi2JzjEzWL3IOAxcTubgz9Po0yXw==}
    engines: {node: '>= 18'}

  fast-deep-equal@3.1.3:
    resolution: {integrity: sha512-f3qQ9oQy9j2AhBe/H9VC91wLmKBCCU/gDOnKNAYG5hswO7BLKj09Hc5HYNz9cGI++xlpDCIgDaitVs03ATR84Q==}

  fast-fifo@1.3.2:
    resolution: {integrity: sha512-/d9sfos4yxzpwkDkuN7k2SqFKtYNmCTzgfEpz82x34IM9/zc8KGxQoXg1liNC/izpRM/MBdt44Nmx41ZWqk+FQ==}

  fast-json-stable-stringify@2.1.0:
    resolution: {integrity: sha512-lhd/wF+Lk98HZoTCtlVraHtfh5XYijIjalXck7saUtuanSDyLMxnHhSXEDJqHxD7msR8D0uCmqlkwjCV8xvwHw==}

  fast-levenshtein@2.0.6:
    resolution: {integrity: sha512-DCXu6Ifhqcks7TZKY3Hxp3y6qphY5SJZmrWMDrKcERSOXWQdMhU9Ig/PYrzyw/ul9jOIyh0N4M0tbC5hodg8dw==}

  fast-safe-stringify@2.1.1:
    resolution: {integrity: sha512-W+KJc2dmILlPplD/H4K9l9LcAHAfPtP6BY84uVLXQ6Evcz9Lcg33Y2z1IVblT6xdY54PXYVHEv+0Wpq8Io6zkA==}

  fast-sha256@1.3.0:
    resolution: {integrity: sha512-n11RGP/lrWEFI/bWdygLxhI+pVeo1ZYIVwvvPkW7azl/rOy+F3HYRZ2K5zeE9mmkhQppyv9sQFx0JM9UabnpPQ==}

  fast-uri@3.1.0:
    resolution: {integrity: sha512-iPeeDKJSWf4IEOasVVrknXpaBV0IApz/gp7S2bb7Z4Lljbl2MGJRqInZiUrQwV16cpzw/D3S5j5Julj/gT52AA==}

  fault@1.0.4:
    resolution: {integrity: sha512-CJ0HCB5tL5fYTEA7ToAq5+kTwd++Borf1/bifxd9iT70QcXr4MRrO3Llf8Ifs70q+SJcGHFtnIE/Nw6giCtECA==}

  fb-watchman@2.0.2:
    resolution: {integrity: sha512-p5161BqbuCaSnB8jIbzQHOlpgsPmK5rJVDfDKO91Axs5NC1uu3HRQm6wt9cd9/+GtQQIO53JdGXXoyDpTAsgYA==}

  fecha@4.2.3:
    resolution: {integrity: sha512-OP2IUU6HeYKJi3i0z4A19kHMQoLVs4Hc+DPqqxI2h/DPZHTm/vjsfC6P0b4jCMy14XizLBqvndQ+UilD7707Jw==}

  fill-range@7.1.1:
    resolution: {integrity: sha512-YsGpe3WHLK8ZYi4tWDg2Jy3ebRz2rXowDxnld4bkQB00cc/1Zw9AWnC0i9ztDJitivtQvaI9KaLyKrc+hBW0yg==}
    engines: {node: '>=8'}

  finalhandler@2.1.1:
    resolution: {integrity: sha512-S8KoZgRZN+a5rNwqTxlZZePjT/4cnm0ROV70LedRHZ0p8u9fRID0hJUZQpkKLzro8LfmC8sx23bY6tVNxv8pQA==}
    engines: {node: '>= 18.0.0'}

  find-up@4.1.0:
    resolution: {integrity: sha512-PpOwAdQ/YlXQ2vj8a3h8IipDuYRi3wceVQQGYWxNINccq40Anw7BlsEXCMbt1Zt+OLA6Fq9suIpIWD0OsnISlw==}
    engines: {node: '>=8'}

  fn.name@1.1.0:
    resolution: {integrity: sha512-GRnmB5gPyJpAhTQdSZTSp9uaPSvl09KoYcMQtsB9rQoOmzs9dH6ffeccH+Z+cv6P68Hu5bC6JjRh4Ah/mHSNRw==}

  follow-redirects@1.15.11:
    resolution: {integrity: sha512-deG2P0JfjrTxl50XGCDyfI97ZGVCxIpfKYmfyrQ54n5FO/0gfIES8C/Psl6kWVDolizcaaxZJnTS0QSMxvnsBQ==}
    engines: {node: '>=4.0'}
    peerDependencies:
      debug: '*'
    peerDependenciesMeta:
      debug:
        optional: true

  for-each@0.3.5:
    resolution: {integrity: sha512-dKx12eRCVIzqCxFGplyFKJMPvLEWgmNtUrpTiJIR5u97zEhRG8ySrtboPHZXx7daLxQVrl643cTzbab2tkQjxg==}
    engines: {node: '>= 0.4'}

  foreground-child@3.3.1:
    resolution: {integrity: sha512-gIXjKqtFuWEgzFRJA9WCQeSJLZDjgJUOMCMzxtvFq/37KojM1BFGufqsCy0r4qSQmYLsZYMeyRqzIWOMup03sw==}
    engines: {node: '>=14'}

  form-data@4.0.5:
    resolution: {integrity: sha512-8RipRLol37bNs2bhoV67fiTEvdTrbMUYcFTiy3+wuuOnUog2QBHCZWXDRijWQfAkhBj2Uf5UnVaiWwA5vdd82w==}
    engines: {node: '>= 6'}

  format@0.2.2:
    resolution: {integrity: sha512-wzsgA6WOq+09wrU1tsJ09udeR/YZRaeArL9e1wPbFg3GG2yDnC2ldKpxs4xunpFF9DgqCqOIra3bc1HWrJ37Ww==}
    engines: {node: '>=0.4.x'}

  formidable@3.5.4:
    resolution: {integrity: sha512-YikH+7CUTOtP44ZTnUhR7Ic2UASBPOqmaRkRKxRbywPTe5VxF7RRCck4af9wutiZ/QKM5nME9Bie2fFaPz5Gug==}
    engines: {node: '>=14.0.0'}

  forwarded@0.2.0:
    resolution: {integrity: sha512-buRG0fpBtRHSTCOASe6hD258tEubFoRLb4ZNA6NxMVHNw2gOcwHo9wyablzMzOA5z9xA9L1KNjk/Nt6MT9aYow==}
    engines: {node: '>= 0.6'}

  fresh@2.0.0:
    resolution: {integrity: sha512-Rx/WycZ60HOaqLKAi6cHRKKI7zxWbJ31MhntmtwMoaTeF7XFH9hhBp8vITaMidfljRQ6eYWCKkaTK+ykVJHP2A==}
    engines: {node: '>= 0.8'}

  fs.realpath@1.0.0:
    resolution: {integrity: sha512-OO0pH2lK6a0hZnAdau5ItzHPI6pUlvI7jMVnxUQRtw4owF2wk8lOSabtGDCTP4Ggrg2MbGnWO9X8K1t4+fGMDw==}

  fsevents@2.3.3:
    resolution: {integrity: sha512-5xoDfX+fL7faATnagmWPpbFtwh/R77WmMMqqHGS65C3vvB0YHrgF+B1YmZ3441tMj5n63k0212XNoJwzlhffQw==}
    engines: {node: ^8.16.0 || ^10.6.0 || >=11.0.0}
    os: [darwin]

  function-bind@1.1.2:
    resolution: {integrity: sha512-7XHNxH7qX9xG5mIwxkhumTox/MIRNcOgDrxWsMt2pAr23WHp6MrRlN7FBSFpCpr+oVO0F744iUgR82nJMfG2SA==}

  generate-function@2.3.1:
    resolution: {integrity: sha512-eeB5GfMNeevm/GRYq20ShmsaGcmI81kIX2K9XQx5miC8KdHaC6Jm0qQ8ZNeGOi7wYB8OsdxKs+Y2oVuTFuVwKQ==}

  generator-function@2.0.1:
    resolution: {integrity: sha512-SFdFmIJi+ybC0vjlHN0ZGVGHc3lgE0DxPAT0djjVg+kjOnSqclqmj0KQ7ykTOLP6YxoqOvuAODGdcHJn+43q3g==}
    engines: {node: '>= 0.4'}

  gensync@1.0.0-beta.2:
    resolution: {integrity: sha512-3hN7NaskYvMDLQY55gnW3NQ+mesEAepTqlg+VEbj7zzqEMBVNhzcGYYeqFo/TlYz6eQiFcp1HcsCZO+nGgS8zg==}
    engines: {node: '>=6.9.0'}

  get-caller-file@2.0.5:
    resolution: {integrity: sha512-DyFP3BM/3YHTQOCUL/w0OZHR0lpKeGrxotcHWcqNEdnltqFwXVfhEBQ94eIo34AfQpo0rGki4cyIiftY06h2Fg==}
    engines: {node: 6.* || 8.* || >= 10.*}

  get-intrinsic@1.3.0:
    resolution: {integrity: sha512-9fSjSaos/fRIVIp+xSJlE6lfwhES7LNtKaCBIamHsjr2na1BiABJPo0mOjjz8GJDURarmCPGqaiVg5mfjb98CQ==}
    engines: {node: '>= 0.4'}

  get-package-type@0.1.0:
    resolution: {integrity: sha512-pjzuKtY64GYfWizNAJ0fr9VqttZkNiK2iS430LtIHzjBEr6bX8Am2zm4sW4Ro5wjWW5cAlRL1qAMTcXbjNAO2Q==}
    engines: {node: '>=8.0.0'}

  get-proto@1.0.1:
    resolution: {integrity: sha512-sTSfBjoXBp89JvIKIefqw7U2CCebsc74kiY6awiGogKtoSGbgjYE/G/+l9sF3MWFPNc9IcoOC4ODfKHfxFmp0g==}
    engines: {node: '>= 0.4'}

  get-stream@6.0.1:
    resolution: {integrity: sha512-ts6Wi+2j3jQjqi70w5AlN8DFnkSwC+MqmxEzdEALB2qXZYV3X/b1CTfgPLGJNMeAWxdPfU8FO1ms3NUfaHCPYg==}
    engines: {node: '>=10'}

  glob-parent@5.1.2:
    resolution: {integrity: sha512-AOIgSQCepiJYwP3ARnGx+5VnTu2HBYdzbGP45eLw1vr3zB3vZLeyed1sC9hnbcOc9/SrMyM5RPQrkGz4aS9Zow==}
    engines: {node: '>= 6'}

  glob@10.5.0:
    resolution: {integrity: sha512-DfXN8DfhJ7NH3Oe7cFmu3NCu1wKbkReJ8TorzSAFbSKrlNaQSKfIzqYqVY8zlbs2NLBbWpRiU52GX2PbaBVNkg==}
    hasBin: true

  glob@7.1.6:
    resolution: {integrity: sha512-LwaxwyZ72Lk7vZINtNNrywX0ZuLyStrdDtabefZKAY5ZGJhVtgdznluResxNmPitE0SAO+O26sWTHeKSI2wMBA==}
    deprecated: Glob versions prior to v9 are no longer supported

  glob@7.2.3:
    resolution: {integrity: sha512-nFR0zLpU2YCaRxwoCJvL6UvCH2JFyFVIvwTLsIf21AuHlMskA1hhTdk+LlYJtOlYt9v6dvszD2BGRqBL+iQK9Q==}
    deprecated: Glob versions prior to v9 are no longer supported

  gopd@1.2.0:
    resolution: {integrity: sha512-ZUKRh6/kUFoAiTAtTYPZJ3hw9wNxx+BIBOijnlG9PnrJsCcSjs1wyyD6vJpaYtgnzDrKYRSqf3OO6Rfa93xsRg==}
    engines: {node: '>= 0.4'}

  graceful-fs@4.2.11:
    resolution: {integrity: sha512-RbJ5/jmFcNNCcDV5o9eTnBLJ/HszWV0P73bc+Ff4nS/rJj+YaS6IGyiOL0VoBYX+l1Wrl3k63h/KrH+nhJ0XvQ==}

  handlebars@4.7.8:
    resolution: {integrity: sha512-vafaFqs8MZkRrSX7sFVUdo3ap/eNiLnb4IakshzvP56X5Nr1iGKAIqdX6tMlm6HcNRIkr6AxO5jFEoJzzpT8aQ==}
    engines: {node: '>=0.4.7'}
    hasBin: true

  'happy-tts@file:':
    resolution: {directory: '', type: directory}

  has-flag@3.0.0:
    resolution: {integrity: sha512-sKJf1+ceQBr4SMkvQnBDNDtf4TXpVhVGateu0t918bl30FnbE2m4vNLX+VWe/dpjlb+HugGYzW7uQXH98HPEYw==}
    engines: {node: '>=4'}

  has-flag@4.0.0:
    resolution: {integrity: sha512-EykJT/Q1KjTWctppgIAgfSO0tKVuZUjhgMr17kqTumMl6Afv3EISleU7qZUzoXDFTAHTDC4NOoG/ZxU3EvlMPQ==}
    engines: {node: '>=8'}

  has-property-descriptors@1.0.2:
    resolution: {integrity: sha512-55JNKuIW+vq4Ke1BjOTjM2YctQIvCT7GFzHwmfZPGo5wnrgkid0YQtnAleFSqumZm4az3n2BS+erby5ipJdgrg==}

  has-symbols@1.1.0:
    resolution: {integrity: sha512-1cDNdwJ2Jaohmb3sg4OmKaMBwuC48sYni5HUw2DvsC8LjGTLK9h+eb1X6RyuOHe4hT0ULCW68iomhjUoKUqlPQ==}
    engines: {node: '>= 0.4'}

  has-tostringtag@1.0.2:
    resolution: {integrity: sha512-NqADB8VjPFLM2V0VvHUewwwsw0ZWBaIdgo+ieHtK3hasLz4qeCRjYcqfB6AQrBggRKppKF8L52/VqdVsO47Dlw==}
    engines: {node: '>= 0.4'}

  hasown@2.0.2:
    resolution: {integrity: sha512-0hJU9SCPvmMzIBdZFqNPXWa6dqh7WdH0cII9y+CyS8rG3nL48Bclra9HmKhVVUHyPWNH5Y7xDwAB7bfgSjkUMQ==}
    engines: {node: '>= 0.4'}

  hast-util-parse-selector@4.0.0:
    resolution: {integrity: sha512-wkQCkSYoOGCRKERFWcxMVMOcYE2K1AaNLU8DXS9arxnLOUEWbOXKXiJUNzEpqZ3JOKpnha3jkFrumEjVliDe7A==}

  hastscript@9.0.1:
    resolution: {integrity: sha512-g7df9rMFX/SPi34tyGCyUBREQoKkapwdY/T04Qn9TDWfHhAYt4/I0gMVirzK5wEzeUqIjEB+LXC/ypb7Aqno5w==}

  helmet@8.1.0:
    resolution: {integrity: sha512-jOiHyAZsmnr8LqoPGmCjYAaiuWwjAPLgY8ZX2XrmHawt99/u1y6RgrZMTeoPfpUbV96HOalYgz1qzkRbw54Pmg==}
    engines: {node: '>=18.0.0'}

  highlight.js@10.7.3:
    resolution: {integrity: sha512-tzcUFauisWKNHaRkN4Wjl/ZA07gENAjFl3J/c480dprkGTg5EQstgaNFqBfUqCq54kZRIEcreTsAgF/m2quD7A==}

  highlightjs-vue@1.0.0:
    resolution: {integrity: sha512-PDEfEF102G23vHmPhLyPboFCD+BkMGu+GuJe2d9/eH4FsCwvgBpnc9n0pGE+ffKdph38s6foEZiEjdgHdzp+IA==}

  html-encoding-sniffer@6.0.0:
    resolution: {integrity: sha512-CV9TW3Y3f8/wT0BRFc1/KAVQ3TUHiXmaAb6VW9vtiMFf7SLoMd1PdAc4W3KFOFETBJUb90KatHqlsZMWV+R9Gg==}
    engines: {node: ^20.19.0 || ^22.12.0 || >=24.0.0}

  html-escaper@2.0.2:
    resolution: {integrity: sha512-H2iMtd0I4Mt5eYiapRdIDjp+XzelXQ0tFE4JS7YFwFevXXMmOp9myNrUvCg0D6ws8iqkRPBfKHgbwig1SmlLfg==}

  htmlparser2@10.0.0:
    resolution: {integrity: sha512-TwAZM+zE5Tq3lrEHvOlvwgj1XLWQCtaaibSN11Q+gGBAS7Y1uZSWwXXRe4iF6OXnaq1riyQAPFOBtYc77Mxq0g==}

  http-errors@2.0.1:
    resolution: {integrity: sha512-4FbRdAX+bSdmo4AUFuS0WNiPz8NgFt+r8ThgNWmlrjQjt1Q7ZR9+zTlce2859x4KSXrwIsaeTqDoKQmtP8pLmQ==}
    engines: {node: '>= 0.8'}

  http-proxy-agent@7.0.2:
    resolution: {integrity: sha512-T1gkAiYYDWYx3V5Bmyu7HcfcvL7mUrTWiM6yOfa3PIphViJ/gFPbvidQ+veqSOHci/PxBcDabeUNCzpOODJZig==}
    engines: {node: '>= 14'}

  https-proxy-agent@7.0.6:
    resolution: {integrity: sha512-vK9P5/iUfdl95AI+JVyUuIcVtd4ofvtrOr3HNtM2yxC9bnMbEdp3x01OhQNnjb8IJYi38VlTE3mBXwcfvywuSw==}
    engines: {node: '>= 14'}

  human-signals@2.1.0:
    resolution: {integrity: sha512-B4FFZ6q/T2jhhksgkbEW3HBvWIfDW85snkQgawt07S7J5QXTk6BkNV+0yAeZrM5QpMAdYlocGoljn0sJ/WQkFw==}
    engines: {node: '>=10.17.0'}

  iconv-lite@0.6.3:
    resolution: {integrity: sha512-4fCk79wshMdzMp2rH06qWrJE4iolqLhCUH+OiuIgU++RB0+94NlDL81atO7GX55uUKueo0txHNtvEyI6D7WdMw==}
    engines: {node: '>=0.10.0'}

  iconv-lite@0.7.1:
    resolution: {integrity: sha512-2Tth85cXwGFHfvRgZWszZSvdo+0Xsqmw8k8ZwxScfcBneNUraK+dxRxRm24nszx80Y0TVio8kKLt5sLE7ZCLlw==}
    engines: {node: '>=0.10.0'}

  ignore-by-default@1.0.1:
    resolution: {integrity: sha512-Ius2VYcGNk7T90CppJqcIkS5ooHUZyIQK+ClZfMfMNFEF9VSE73Fq+906u/CWu92x4gzZMWOwfFYckPObzdEbA==}

  import-local@3.2.0:
    resolution: {integrity: sha512-2SPlun1JUPWoM6t3F0dw0FkCF/jWY8kttcY4f599GLTSjh2OCuuhdTkJQsEcZzBqbXZGKMK2OqW1oZsjtf/gQA==}
    engines: {node: '>=8'}
    hasBin: true

  imurmurhash@0.1.4:
    resolution: {integrity: sha512-JmXMZ6wuvDmLiHEml9ykzqO6lwFbof0GG4IkcGaENdCRDDmMVnny7s5HsIgHCbaq0w2MyPhDqkhTUgS2LU2PHA==}
    engines: {node: '>=0.8.19'}

  inflight@1.0.6:
    resolution: {integrity: sha512-k92I/b08q4wvFscXCLvqfsHCrjrF7yiXsQuIVvVE7N82W3+aqpzuUdBbfhWcy/FZR3/4IgflMgKLOsvPDrGCJA==}
    deprecated: This module is not supported, and leaks memory. Do not use it. Check out lru-cache if you want a good and tested way to coalesce async requests by a key value, which is much more comprehensive and powerful.

  inherits@2.0.4:
    resolution: {integrity: sha512-k/vGaX4/Yla3WzyMCvTQOXYeIHvqOKtnqBduzTHpzpQZzAskKMhZ2K+EnBiSM9zGSoIFeMpXKxa4dYeZIQqewQ==}

  ini@1.3.8:
    resolution: {integrity: sha512-JV/yugV2uzW5iMRSiZAyDtQd+nxtUnjeLt0acNdw98kKLrvuRVyB80tsREOE7yvGVgalhZ6RNXCmEHkUKBKxew==}

  inversify@6.1.4:
    resolution: {integrity: sha512-PbxrZH/gTa1fpPEEGAjJQzK8tKMIp5gRg6EFNJlCtzUcycuNdmhv3uk5P8Itm/RIjgHJO16oQRLo9IHzQN51bA==}

  ip-address@10.0.1:
    resolution: {integrity: sha512-NWv9YLW4PoW2B7xtzaS3NCot75m6nK7Icdv0o3lfMceJVRfSoQwqD4wEH5rLwoKJwUiZ/rfpiVBhnaF0FK4HoA==}
    engines: {node: '>= 12'}

  ipaddr.js@1.9.1:
    resolution: {integrity: sha512-0KI/607xoxSToH7GjN1FfSbLoU0+btTicjsQSWQlh/hZykN8KpmMf7uYwPW3R+akZ6R/w18ZlXSHBYXiYUPO3g==}
    engines: {node: '>= 0.10'}

  is-alphabetical@2.0.1:
    resolution: {integrity: sha512-FWyyY60MeTNyeSRpkM2Iry0G9hpr7/9kD40mD/cGQEuilcZYS4okz8SN2Q6rLCJ8gbCt6fN+rC+6tMGS99LaxQ==}

  is-alphanumerical@2.0.1:
    resolution: {integrity: sha512-hmbYhX/9MUMF5uh7tOXyK/n0ZvWpad5caBA17GsC6vyuCqaWliRG5K1qS9inmUhEMaOBIW7/whAnSwveW/LtZw==}

  is-arguments@1.2.0:
    resolution: {integrity: sha512-7bVbi0huj/wrIAOzb8U1aszg9kdi3KN/CyU19CTI7tAoZYEZoL9yCDXpbXN+uPsuWnP02cyug1gleqq+TU+YCA==}
    engines: {node: '>= 0.4'}

  is-arrayish@0.2.1:
    resolution: {integrity: sha512-zz06S8t0ozoDXMG+ube26zeCTNXcKIPJZJi8hBrF4idCLms4CG9QtK7qBl1boi5ODzFpjswb5JPmHCbMpjaYzg==}

  is-binary-path@2.1.0:
    resolution: {integrity: sha512-ZMERYes6pDydyuGidse7OsHxtbI7WVeUEozgR/g7rd0xUimYNlvZRE/K2MgZTjWy725IfelLeVcEM97mmtRGXw==}
    engines: {node: '>=8'}

  is-buffer@1.1.6:
    resolution: {integrity: sha512-NcdALwpXkTm5Zvvbk7owOUSvVvBKDgKP5/ewfXEznmQFfs4ZRmanOeKBTjRVjka3QFoN6XJ+9F3USqfHqTaU5w==}

  is-callable@1.2.7:
    resolution: {integrity: sha512-1BC0BVFhS/p0qtw6enp8e+8OD0UrK0oFLztSjNzhcKA3WDuJxxAPXzPuPtKkjEY9UUoEWlX/8fgKeu2S8i9JTA==}
    engines: {node: '>= 0.4'}

  is-decimal@2.0.1:
    resolution: {integrity: sha512-AAB9hiomQs5DXWcRB1rqsxGUstbRroFOPPVAomNk/3XHR5JyEZChOyTWe2oayKnsSsr/kcGqF+z6yuH6HHpN0A==}

  is-docker@2.2.1:
    resolution: {integrity: sha512-F+i2BKsFrH66iaUFc0woD8sLy8getkwTwtOBjvs56Cx4CgJDeKQeqfz8wAYiSb8JOprWhHH5p77PbmYCvvUuXQ==}
    engines: {node: '>=8'}
    hasBin: true

  is-extglob@2.1.1:
    resolution: {integrity: sha512-SbKbANkN603Vi4jEZv49LeVJMn4yGwsbzZworEoyEiutsN3nJYdbO36zfhGJ6QEDpOZIFkDtnq5JRxmvl3jsoQ==}
    engines: {node: '>=0.10.0'}

  is-fullwidth-code-point@3.0.0:
    resolution: {integrity: sha512-zymm5+u+sCsSWyD9qNaejV3DFvhCKclKdizYaJUuHA83RLjb7nSuGnddCHGv0hk+KY7BMAlsWeK4Ueg6EV6XQg==}
    engines: {node: '>=8'}

  is-generator-fn@2.1.0:
    resolution: {integrity: sha512-cTIB4yPYL/Grw0EaSzASzg6bBy9gqCofvWN8okThAYIxKJZC+udlRAmGbM0XLeniEJSs8uEgHPGuHSe1XsOLSQ==}
    engines: {node: '>=6'}

  is-generator-function@1.1.2:
    resolution: {integrity: sha512-upqt1SkGkODW9tsGNG5mtXTXtECizwtS2kA161M+gJPc1xdb/Ax629af6YrTwcOeQHbewrPNlE5Dx7kzvXTizA==}
    engines: {node: '>= 0.4'}

  is-glob@4.0.3:
    resolution: {integrity: sha512-xelSayHH36ZgE7ZWhli7pW34hNbNl8Ojv5KVmkJD4hBdD3th8Tfk9vYasLM+mXWOZhFkgZfxhLSnrwRr4elSSg==}
    engines: {node: '>=0.10.0'}

  is-hexadecimal@2.0.1:
    resolution: {integrity: sha512-DgZQp241c8oO6cA1SbTEWiXeoxV42vlcJxgH+B3hi1AiqqKruZR3ZGF8In3fj4+/y/7rHvlOZLZtgJ/4ttYGZg==}

  is-nan@1.3.2:
    resolution: {integrity: sha512-E+zBKpQ2t6MEo1VsonYmluk9NxGrbzpeeLC2xIViuO2EjU2xsXsBPwTr3Ykv9l08UYEVEdWeRZNouaZqF6RN0w==}
    engines: {node: '>= 0.4'}

  is-number@7.0.0:
    resolution: {integrity: sha512-41Cifkg6e8TylSpdtTpeLVMqvSBEVzTttHvERD741+pnZ8ANv0004MRL43QKPDlK9cGvNp6NZWZUBlbGXYxxng==}
    engines: {node: '>=0.12.0'}

  is-port-reachable@4.0.0:
    resolution: {integrity: sha512-9UoipoxYmSk6Xy7QFgRv2HDyaysmgSG75TFQs6S+3pDM7ZhKTF/bskZV+0UlABHzKjNVhPjYCLfeZUEg1wXxig==}
    engines: {node: ^12.20.0 || ^14.13.1 || >=16.0.0}

  is-potential-custom-element-name@1.0.1:
    resolution: {integrity: sha512-bCYeRA2rVibKZd+s2625gGnGF/t7DSqDs4dP7CrLA1m7jKWz6pps0LpYLJN8Q64HtmPKJ1hrN3nzPNKFEKOUiQ==}

  is-promise@4.0.0:
    resolution: {integrity: sha512-hvpoI6korhJMnej285dSg6nu1+e6uxs7zG3BYAm5byqDsgJNWwxzM6z6iZiAgQR4TJ30JmBTOwqZUw3WlyH3AQ==}

  is-property@1.0.2:
    resolution: {integrity: sha512-Ks/IoX00TtClbGQr4TWXemAnktAQvYB7HzcCxDGqEZU6oCmb2INHuOoKxbtR+HFkmYWBKv/dOZtGRiAjDhj92g==}

  is-regex@1.2.1:
    resolution: {integrity: sha512-MjYsKHO5O7mCsmRGxWcLWheFqN9DJ/2TmngvjKXihe6efViPqc274+Fx/4fYj/r03+ESvBdTXK0V6tA3rgez1g==}
    engines: {node: '>= 0.4'}

  is-stream@2.0.1:
    resolution: {integrity: sha512-hFoiJiTl63nn+kstHGBtewWSKnQLpyb155KHheA1l39uvtO9nWIop1p3udqPcUd/xbF1VLMO4n7OI6p7RbngDg==}
    engines: {node: '>=8'}

  is-typed-array@1.1.15:
    resolution: {integrity: sha512-p3EcsicXjit7SaskXHs1hA91QxgTw46Fv6EFKKGS5DRFLD8yKnohjF3hxoju94b/OcMZoQukzpPpBE9uLVKzgQ==}
    engines: {node: '>= 0.4'}

  is-wsl@2.2.0:
    resolution: {integrity: sha512-fKzAra0rGJUUBwGBgNkHZuToZcn+TtXHpeCgmkMJMMYx1sQDYaCSyjJBSCa2nH1DGm7s3n1oBnohoVTBaN7Lww==}
    engines: {node: '>=8'}

  isexe@2.0.0:
    resolution: {integrity: sha512-RHxMLp9lnKHGHRng9QFhRCMbYAcVpn69smSGcq3f36xjgVVWThj4qqLbTLlq7Ssj8B+fIQ1EuCEGI2lKsyQeIw==}

  istanbul-lib-coverage@3.2.2:
    resolution: {integrity: sha512-O8dpsF+r0WV/8MNRKfnmrtCWhuKjxrq2w+jpzBL5UZKTi2LeVWnWOmWRxFlesJONmc+wLAGvKQZEOanko0LFTg==}
    engines: {node: '>=8'}

  istanbul-lib-instrument@6.0.3:
    resolution: {integrity: sha512-Vtgk7L/R2JHyyGW07spoFlB8/lpjiOLTjMdms6AFMraYt3BaJauod/NGrfnVG/y4Ix1JEuMRPDPEj2ua+zz1/Q==}
    engines: {node: '>=10'}

  istanbul-lib-report@3.0.1:
    resolution: {integrity: sha512-GCfE1mtsHGOELCU8e/Z7YWzpmybrx/+dSTfLrvY8qRmaY6zXTKWn6WQIjaAFw069icm6GVMNkgu0NzI4iPZUNw==}
    engines: {node: '>=10'}

  istanbul-lib-source-maps@5.0.6:
    resolution: {integrity: sha512-yg2d+Em4KizZC5niWhQaIomgf5WlL4vOOjZ5xGCmF8SnPE/mDWWXgvRExdcpCgh9lLRRa1/fSYp2ymmbJ1pI+A==}
    engines: {node: '>=10'}

  istanbul-reports@3.2.0:
    resolution: {integrity: sha512-HGYWWS/ehqTV3xN10i23tkPkpH46MLCIMFNCaaKNavAXTF1RkqxawEPtnjnGZ6XKSInBKkiOA5BKS+aZiY3AvA==}
    engines: {node: '>=8'}

  jackspeak@3.4.3:
    resolution: {integrity: sha512-OGlZQpz2yfahA/Rd1Y8Cd9SIEsqvXkLVoSw/cgwhnhFMDbsQFeZYoJJ7bIZBS9BcamUW96asq/npPWugM+RQBw==}

  javascript-obfuscator@5.1.0:
    resolution: {integrity: sha512-yw0zSxH20YVxJ7Jg23ii9eojcsGkfZmP6AEvaddv026+3H3QPOd/qPo168+80gvzN6pyMQDCbLwxjrP76jkPAg==}
    engines: {node: '>=18.0.0'}
    hasBin: true

  jest-changed-files@30.2.0:
    resolution: {integrity: sha512-L8lR1ChrRnSdfeOvTrwZMlnWV8G/LLjQ0nG9MBclwWZidA2N5FviRki0Bvh20WRMOX31/JYvzdqTJrk5oBdydQ==}
    engines: {node: ^18.14.0 || ^20.0.0 || ^22.0.0 || >=24.0.0}

  jest-circus@30.2.0:
    resolution: {integrity: sha512-Fh0096NC3ZkFx05EP2OXCxJAREVxj1BcW/i6EWqqymcgYKWjyyDpral3fMxVcHXg6oZM7iULer9wGRFvfpl+Tg==}
    engines: {node: ^18.14.0 || ^20.0.0 || ^22.0.0 || >=24.0.0}

  jest-cli@30.2.0:
    resolution: {integrity: sha512-Os9ukIvADX/A9sLt6Zse3+nmHtHaE6hqOsjQtNiugFTbKRHYIYtZXNGNK9NChseXy7djFPjndX1tL0sCTlfpAA==}
    engines: {node: ^18.14.0 || ^20.0.0 || ^22.0.0 || >=24.0.0}
    hasBin: true
    peerDependencies:
      node-notifier: ^8.0.1 || ^9.0.0 || ^10.0.0
    peerDependenciesMeta:
      node-notifier:
        optional: true

  jest-config@30.2.0:
    resolution: {integrity: sha512-g4WkyzFQVWHtu6uqGmQR4CQxz/CH3yDSlhzXMWzNjDx843gYjReZnMRanjRCq5XZFuQrGDxgUaiYWE8BRfVckA==}
    engines: {node: ^18.14.0 || ^20.0.0 || ^22.0.0 || >=24.0.0}
    peerDependencies:
      '@types/node': '*'
      esbuild-register: '>=3.4.0'
      ts-node: '>=9.0.0'
    peerDependenciesMeta:
      '@types/node':
        optional: true
      esbuild-register:
        optional: true
      ts-node:
        optional: true

  jest-diff@30.1.2:
    resolution: {integrity: sha512-4+prq+9J61mOVXCa4Qp8ZjavdxzrWQXrI80GNxP8f4tkI2syPuPrJgdRPZRrfUTRvIoUwcmNLbqEJy9W800+NQ==}
    engines: {node: ^18.14.0 || ^20.0.0 || ^22.0.0 || >=24.0.0}

  jest-diff@30.2.0:
    resolution: {integrity: sha512-dQHFo3Pt4/NLlG5z4PxZ/3yZTZ1C7s9hveiOj+GCN+uT109NC2QgsoVZsVOAvbJ3RgKkvyLGXZV9+piDpWbm6A==}
    engines: {node: ^18.14.0 || ^20.0.0 || ^22.0.0 || >=24.0.0}

  jest-docblock@30.2.0:
    resolution: {integrity: sha512-tR/FFgZKS1CXluOQzZvNH3+0z9jXr3ldGSD8bhyuxvlVUwbeLOGynkunvlTMxchC5urrKndYiwCFC0DLVjpOCA==}
    engines: {node: ^18.14.0 || ^20.0.0 || ^22.0.0 || >=24.0.0}

  jest-each@30.2.0:
    resolution: {integrity: sha512-lpWlJlM7bCUf1mfmuqTA8+j2lNURW9eNafOy99knBM01i5CQeY5UH1vZjgT9071nDJac1M4XsbyI44oNOdhlDQ==}
    engines: {node: ^18.14.0 || ^20.0.0 || ^22.0.0 || >=24.0.0}

  jest-environment-node@30.2.0:
    resolution: {integrity: sha512-ElU8v92QJ9UrYsKrxDIKCxu6PfNj4Hdcktcn0JX12zqNdqWHB0N+hwOnnBBXvjLd2vApZtuLUGs1QSY+MsXoNA==}
    engines: {node: ^18.14.0 || ^20.0.0 || ^22.0.0 || >=24.0.0}

  jest-haste-map@30.2.0:
    resolution: {integrity: sha512-sQA/jCb9kNt+neM0anSj6eZhLZUIhQgwDt7cPGjumgLM4rXsfb9kpnlacmvZz3Q5tb80nS+oG/if+NBKrHC+Xw==}
    engines: {node: ^18.14.0 || ^20.0.0 || ^22.0.0 || >=24.0.0}

  jest-leak-detector@30.2.0:
    resolution: {integrity: sha512-M6jKAjyzjHG0SrQgwhgZGy9hFazcudwCNovY/9HPIicmNSBuockPSedAP9vlPK6ONFJ1zfyH/M2/YYJxOz5cdQ==}
    engines: {node: ^18.14.0 || ^20.0.0 || ^22.0.0 || >=24.0.0}

  jest-matcher-utils@30.1.2:
    resolution: {integrity: sha512-7ai16hy4rSbDjvPTuUhuV8nyPBd6EX34HkBsBcBX2lENCuAQ0qKCPb/+lt8OSWUa9WWmGYLy41PrEzkwRwoGZQ==}
    engines: {node: ^18.14.0 || ^20.0.0 || ^22.0.0 || >=24.0.0}

  jest-matcher-utils@30.2.0:
    resolution: {integrity: sha512-dQ94Nq4dbzmUWkQ0ANAWS9tBRfqCrn0bV9AMYdOi/MHW726xn7eQmMeRTpX2ViC00bpNaWXq+7o4lIQ3AX13Hg==}
    engines: {node: ^18.14.0 || ^20.0.0 || ^22.0.0 || >=24.0.0}

  jest-message-util@30.1.0:
    resolution: {integrity: sha512-HizKDGG98cYkWmaLUHChq4iN+oCENohQLb7Z5guBPumYs+/etonmNFlg1Ps6yN9LTPyZn+M+b/9BbnHx3WTMDg==}
    engines: {node: ^18.14.0 || ^20.0.0 || ^22.0.0 || >=24.0.0}

  jest-message-util@30.2.0:
    resolution: {integrity: sha512-y4DKFLZ2y6DxTWD4cDe07RglV88ZiNEdlRfGtqahfbIjfsw1nMCPx49Uev4IA/hWn3sDKyAnSPwoYSsAEdcimw==}
    engines: {node: ^18.14.0 || ^20.0.0 || ^22.0.0 || >=24.0.0}

  jest-mock@30.0.5:
    resolution: {integrity: sha512-Od7TyasAAQX/6S+QCbN6vZoWOMwlTtzzGuxJku1GhGanAjz9y+QsQkpScDmETvdc9aSXyJ/Op4rhpMYBWW91wQ==}
    engines: {node: ^18.14.0 || ^20.0.0 || ^22.0.0 || >=24.0.0}

  jest-mock@30.2.0:
    resolution: {integrity: sha512-JNNNl2rj4b5ICpmAcq+WbLH83XswjPbjH4T7yvGzfAGCPh1rw+xVNbtk+FnRslvt9lkCcdn9i1oAoKUuFsOxRw==}
    engines: {node: ^18.14.0 || ^20.0.0 || ^22.0.0 || >=24.0.0}

  jest-pnp-resolver@1.2.3:
    resolution: {integrity: sha512-+3NpwQEnRoIBtx4fyhblQDPgJI0H1IEIkX7ShLUjPGA7TtUTvI1oiKi3SR4oBR0hQhQR80l4WAe5RrXBwWMA8w==}
    engines: {node: '>=6'}
    peerDependencies:
      jest-resolve: '*'
    peerDependenciesMeta:
      jest-resolve:
        optional: true

  jest-regex-util@30.0.1:
    resolution: {integrity: sha512-jHEQgBXAgc+Gh4g0p3bCevgRCVRkB4VB70zhoAE48gxeSr1hfUOsM/C2WoJgVL7Eyg//hudYENbm3Ne+/dRVVA==}
    engines: {node: ^18.14.0 || ^20.0.0 || ^22.0.0 || >=24.0.0}

  jest-resolve-dependencies@30.2.0:
    resolution: {integrity: sha512-xTOIGug/0RmIe3mmCqCT95yO0vj6JURrn1TKWlNbhiAefJRWINNPgwVkrVgt/YaerPzY3iItufd80v3lOrFJ2w==}
    engines: {node: ^18.14.0 || ^20.0.0 || ^22.0.0 || >=24.0.0}

  jest-resolve@30.2.0:
    resolution: {integrity: sha512-TCrHSxPlx3tBY3hWNtRQKbtgLhsXa1WmbJEqBlTBrGafd5fiQFByy2GNCEoGR+Tns8d15GaL9cxEzKOO3GEb2A==}
    engines: {node: ^18.14.0 || ^20.0.0 || ^22.0.0 || >=24.0.0}

  jest-runner@30.2.0:
    resolution: {integrity: sha512-PqvZ2B2XEyPEbclp+gV6KO/F1FIFSbIwewRgmROCMBo/aZ6J1w8Qypoj2pEOcg3G2HzLlaP6VUtvwCI8dM3oqQ==}
    engines: {node: ^18.14.0 || ^20.0.0 || ^22.0.0 || >=24.0.0}

  jest-runtime@30.2.0:
    resolution: {integrity: sha512-p1+GVX/PJqTucvsmERPMgCPvQJpFt4hFbM+VN3n8TMo47decMUcJbt+rgzwrEme0MQUA/R+1de2axftTHkKckg==}
    engines: {node: ^18.14.0 || ^20.0.0 || ^22.0.0 || >=24.0.0}

  jest-snapshot@30.2.0:
    resolution: {integrity: sha512-5WEtTy2jXPFypadKNpbNkZ72puZCa6UjSr/7djeecHWOu7iYhSXSnHScT8wBz3Rn8Ena5d5RYRcsyKIeqG1IyA==}
    engines: {node: ^18.14.0 || ^20.0.0 || ^22.0.0 || >=24.0.0}

  jest-util@30.0.5:
    resolution: {integrity: sha512-pvyPWssDZR0FlfMxCBoc0tvM8iUEskaRFALUtGQYzVEAqisAztmy+R8LnU14KT4XA0H/a5HMVTXat1jLne010g==}
    engines: {node: ^18.14.0 || ^20.0.0 || ^22.0.0 || >=24.0.0}

  jest-util@30.2.0:
    resolution: {integrity: sha512-QKNsM0o3Xe6ISQU869e+DhG+4CK/48aHYdJZGlFQVTjnbvgpcKyxpzk29fGiO7i/J8VENZ+d2iGnSsvmuHywlA==}
    engines: {node: ^18.14.0 || ^20.0.0 || ^22.0.0 || >=24.0.0}

  jest-validate@30.2.0:
    resolution: {integrity: sha512-FBGWi7dP2hpdi8nBoWxSsLvBFewKAg0+uSQwBaof4Y4DPgBabXgpSYC5/lR7VmnIlSpASmCi/ntRWPbv7089Pw==}
    engines: {node: ^18.14.0 || ^20.0.0 || ^22.0.0 || >=24.0.0}

  jest-watcher@30.2.0:
    resolution: {integrity: sha512-PYxa28dxJ9g777pGm/7PrbnMeA0Jr7osHP9bS7eJy9DuAjMgdGtxgf0uKMyoIsTWAkIbUW5hSDdJ3urmgXBqxg==}
    engines: {node: ^18.14.0 || ^20.0.0 || ^22.0.0 || >=24.0.0}

  jest-worker@30.2.0:
    resolution: {integrity: sha512-0Q4Uk8WF7BUwqXHuAjc23vmopWJw5WH7w2tqBoUOZpOjW/ZnR44GXXd1r82RvnmI2GZge3ivrYXk/BE2+VtW2g==}
    engines: {node: ^18.14.0 || ^20.0.0 || ^22.0.0 || >=24.0.0}

  jest@30.2.0:
    resolution: {integrity: sha512-F26gjC0yWN8uAA5m5Ss8ZQf5nDHWGlN/xWZIh8S5SRbsEKBovwZhxGd6LJlbZYxBgCYOtreSUyb8hpXyGC5O4A==}
    engines: {node: ^18.14.0 || ^20.0.0 || ^22.0.0 || >=24.0.0}
    hasBin: true
    peerDependencies:
      node-notifier: ^8.0.1 || ^9.0.0 || ^10.0.0
    peerDependenciesMeta:
      node-notifier:
        optional: true

  js-string-escape@1.0.1:
    resolution: {integrity: sha512-Smw4xcfIQ5LVjAOuJCvN/zIodzA/BBSsluuoSykP+lUvScIi4U6RJLfwHet5cxFnCswUjISV8oAXaqaJDY3chg==}
    engines: {node: '>= 0.8'}

  js-tokens@4.0.0:
    resolution: {integrity: sha512-RdJUflcE3cUzKiMqQgsCu06FPu9UdIJO0beYbPhHN4k6apgJtifcoCtT9bcxOpYBtpD2kCM6Sbzg4CausW/PKQ==}

  js-yaml@3.14.2:
    resolution: {integrity: sha512-PMSmkqxr106Xa156c2M265Z+FTrPl+oxd/rgOQy2tijQeK5TxQ43psO1ZCwhVOSdnn+RzkzlRz/eY4BgJBYVpg==}
    hasBin: true

  js-yaml@4.1.1:
    resolution: {integrity: sha512-qQKT4zQxXl8lLwBtHMWwaTcGfFOZviOJet3Oy/xmGk2gZH677CJM9EvtfdSkgWcATZhj/55JZ0rmy3myCT5lsA==}
    hasBin: true

  jsdom@27.4.0:
    resolution: {integrity: sha512-mjzqwWRD9Y1J1KUi7W97Gja1bwOOM5Ug0EZ6UDK3xS7j7mndrkwozHtSblfomlzyB4NepioNt+B2sOSzczVgtQ==}
    engines: {node: ^20.19.0 || ^22.12.0 || >=24.0.0}
    peerDependencies:
      canvas: ^3.0.0
    peerDependenciesMeta:
      canvas:
        optional: true

  jsesc@3.1.0:
    resolution: {integrity: sha512-/sM3dO2FOzXjKQhJuo0Q173wf2KOo8t4I8vHy6lF9poUp7bKT0/NHE8fPX23PwfhnykfqnC2xRxOnVw5XuGIaA==}
    engines: {node: '>=6'}
    hasBin: true

  json-parse-even-better-errors@2.3.1:
    resolution: {integrity: sha512-xyFwyhro/JEof6Ghe2iz2NcXoj2sloNsWr/XsERDK/oiPCfaNhl5ONfp+jQdAZRQQ0IJWNzH9zIZF7li91kh2w==}

  json-schema-traverse@1.0.0:
    resolution: {integrity: sha512-NM8/P9n3XjXhIZn1lLhkFaACTOURQXjWhV4BA/RnOv8xvgqtqpAX9IO4mRQxSx1Rlo4tqzeqb0sOlruaOy3dug==}

  json-schema-typed@8.0.2:
    resolution: {integrity: sha512-fQhoXdcvc3V28x7C7BMs4P5+kNlgUURe2jmUT1T//oBRMDrqy1QPelJimwZGo7Hg9VPV3EQV5Bnq4hbFy2vetA==}

  json5@2.2.3:
    resolution: {integrity: sha512-XmOWe7eyHYH14cLdVPoyg+GOH3rYX++KpzrylJwSW98t3Nk+U8XOl8FWKOgwtzdb8lXGf6zYwDUzeHMWfxasyg==}
    engines: {node: '>=6'}
    hasBin: true

  jsonwebtoken@9.0.3:
    resolution: {integrity: sha512-MT/xP0CrubFRNLNKvxJ2BYfy53Zkm++5bX9dtuPbqAeQpTVe0MQTFhao8+Cp//EmJp244xt6Drw/GVEGCUj40g==}
    engines: {node: '>=12', npm: '>=6'}

  jwa@2.0.1:
    resolution: {integrity: sha512-hRF04fqJIP8Abbkq5NKGN0Bbr3JxlQ+qhZufXVr0DvujKy93ZCbXZMHDL4EOtodSbCWxOqR8MS1tXA5hwqCXDg==}

  jws@4.0.1:
    resolution: {integrity: sha512-EKI/M/yqPncGUUh44xz0PxSidXFr/+r0pA70+gIYhjv+et7yxM+s29Y+VGDkovRofQem0fs7Uvf4+YmAdyRduA==}

  kareem@3.0.0:
    resolution: {integrity: sha512-RKhaOBSPN8L7y4yAgNhDT2602G5FD6QbOIISbjN9D6mjHPeqeg7K+EB5IGSU5o81/X2Gzm3ICnAvQW3x3OP8HA==}
    engines: {node: '>=18.0.0'}

  kuler@2.0.0:
    resolution: {integrity: sha512-Xq9nH7KlWZmXAtodXDDRE7vs6DU1gTU8zYDHDiWLSip45Egwq3plLHzPn27NgvzL2r1LMPC1vdqh98sQxtqj4A==}

  leven@3.1.0:
    resolution: {integrity: sha512-qsda+H8jTaUaN/x5vzW2rzc+8Rw4TAQ/4KjB46IwK5VH+IlVeeeje/EoZRpiXvIqjFgK84QffqPztGI3VBLG1A==}
    engines: {node: '>=6'}

  levn@0.3.0:
    resolution: {integrity: sha512-0OO4y2iOHix2W6ujICbKIaEQXvFQHue65vUG3pb5EUomzPI90z9hsA1VsO/dbIIpC53J8gxM9Q4Oho0jrCM/yA==}
    engines: {node: '>= 0.8.0'}

  libphonenumber-js@1.12.31:
    resolution: {integrity: sha512-Z3IhgVgrqO1S5xPYM3K5XwbkDasU67/Vys4heW+lfSBALcUZjeIIzI8zCLifY+OCzSq+fpDdywMDa7z+4srJPQ==}

  lines-and-columns@1.2.4:
    resolution: {integrity: sha512-7ylylesZQ/PV29jhEDl3Ufjo6ZX7gCqJr5F7PKrqc93v7fzSymt1BpwEU8nAUXs8qzzvqhbjhK5QZg6Mt/HkBg==}

  liquid-glass-react@1.1.1:
    resolution: {integrity: sha512-pKzaktaMAEztd93wpWcz2Z5Z9qdLJUNJdMX+n00Ca4XsnrLTQ5xJzm/+GQXZUeuFXe/PQ8ziVMZO6531PyaFJw==}
    peerDependencies:
      react: '>=19'
      react-dom: '>=19'

  locate-path@5.0.0:
    resolution: {integrity: sha512-t7hw9pI+WvuwNJXwk5zVHpyhIqzg2qTlklJOf0mVxGSbe3Fp2VieZcduNYjaLDoy6p9uGpQEGWG87WpMKlNq8g==}
    engines: {node: '>=8'}

  lodash.get@4.4.2:
    resolution: {integrity: sha512-z+Uw/vLuy6gQe8cfaFWD7p0wVv8fJl3mbzXh33RS+0oW2wvUqiRXiQ69gLWSLpgB5/6sU+r6BlQR0MBILadqTQ==}
    deprecated: This package is deprecated. Use the optional chaining (?.) operator instead.

  lodash.includes@4.3.0:
    resolution: {integrity: sha512-W3Bx6mdkRTGtlJISOvVD/lbqjTlPPUDTMnlXZFnVwi9NKJ6tiAk6LVdlhZMm17VZisqhKcgzpO5Wz91PCt5b0w==}

  lodash.isboolean@3.0.3:
    resolution: {integrity: sha512-Bz5mupy2SVbPHURB98VAcw+aHh4vRV5IPNhILUCsOzRmsTmSQ17jIuqopAentWoehktxGd9e/hbIXq980/1QJg==}

  lodash.isequal@4.5.0:
    resolution: {integrity: sha512-pDo3lu8Jhfjqls6GkMgpahsF9kCyayhgykjyLMNFTKWrpVdAQtYyB4muAMWozBB4ig/dtWAmsMxLEI8wuz+DYQ==}
    deprecated: This package is deprecated. Use require('node:util').isDeepStrictEqual instead.

  lodash.isinteger@4.0.4:
    resolution: {integrity: sha512-DBwtEWN2caHQ9/imiNeEA5ys1JoRtRfY3d7V9wkqtbycnAmTvRRmbHKDV4a0EYc678/dia0jrte4tjYwVBaZUA==}

  lodash.isnumber@3.0.3:
    resolution: {integrity: sha512-QYqzpfwO3/CWf3XP+Z+tkQsfaLL/EnUlXWVkIk5FUPc4sBdTehEqZONuyRt2P67PXAk+NXmTBcc97zw9t1FQrw==}

  lodash.isplainobject@4.0.6:
    resolution: {integrity: sha512-oSXzaWypCMHkPC3NvBEaPHf0KsA5mvPrOPgQWDsbg8n7orZ290M0BmC/jgRZ4vcJ6DTAhjrsSYgdsW/F+MFOBA==}

  lodash.isstring@4.0.1:
    resolution: {integrity: sha512-0wJxfxH1wgO3GrbuP+dTTk7op+6L41QCXbGINEmD+ny/G/eCqGzxyCsh7159S+mgDDcoarnBw6PC1PS5+wUGgw==}

  lodash.memoize@4.1.2:
    resolution: {integrity: sha512-t7j+NzmgnQzTAYXcsHYLgimltOV1MXHtlOWf6GjL9Kj8GK5FInw5JotxvbOs+IvV1/Dzo04/fCGfLVs7aXb4Ag==}

  lodash.mergewith@4.6.2:
    resolution: {integrity: sha512-GK3g5RPZWTRSeLSpgP8Xhra+pnjBC56q9FZYe1d5RN3TJ35dbkGy3YqBSMbyCrlbi+CM9Z3Jk5yTL7RCsqboyQ==}

  lodash.once@4.1.1:
    resolution: {integrity: sha512-Sb487aTOCr9drQVL8pIxOzVhafOjZN9UU54hiN8PU3uAiSV7lx1yYNpbNmex2PK6dSJoNTSJUUswT651yww3Mg==}

  lodash@4.17.21:
    resolution: {integrity: sha512-v2kDEe57lecTulaDIuNTPy3Ry4gLGJ6Z1O3vE1krgXZNrsQ+LFTGHVxVjcXPs17LhbZVGedAJv8XZ1tvj5FvSg==}

  logform@2.7.0:
    resolution: {integrity: sha512-TFYA4jnP7PVbmlBIfhlSe+WKxs9dklXMTEGcBCIvLhE/Tn3H6Gk1norupVW7m5Cnd4bLcr08AytbyV/xj7f/kQ==}
    engines: {node: '>= 12.0.0'}

  long@5.3.2:
    resolution: {integrity: sha512-mNAgZ1GmyNhD7AuqnTG3/VQ26o760+ZYBPKjPvugO8+nLbYfX6TVpJPseBvopbdY+qpZ/lKUnmEc1LeZYS3QAA==}

  lowlight@1.20.0:
    resolution: {integrity: sha512-8Ktj+prEb1RoCPkEOrPMYUN/nCggB7qAWe3a7OpMjWQkh3l2RD5wKRQ+o8Q8YuI9RG/xs95waaI/E6ym/7NsTw==}

  lru-cache@10.4.3:
    resolution: {integrity: sha512-JNAzZcXrCt42VGLuYz0zfAzDfAvJWW6AfYlDBQyDV5DClI2m5sAmK+OIO7s59XfsRsWHp02jAJrRadPRGTt6SQ==}

  lru-cache@11.2.4:
    resolution: {integrity: sha512-B5Y16Jr9LB9dHVkh6ZevG+vAbOsNOYCX+sXvFWFu7B3Iz5mijW3zdbMyhsh8ANd2mSWBYdJgnqi+mL7/LrOPYg==}
    engines: {node: 20 || >=22}

  lru-cache@5.1.1:
    resolution: {integrity: sha512-KpNARQA3Iwv+jTA0utUVVbrh+Jlrr1Fv0e56GGzAFOXN7dk/FviaDW8LHmK52DlcH4WP2n6gI8vN1aesBFgo9w==}

  lru.min@1.1.3:
    resolution: {integrity: sha512-Lkk/vx6ak3rYkRR0Nhu4lFUT2VDnQSxBe8Hbl7f36358p6ow8Bnvr8lrLt98H8J1aGxfhbX4Fs5tYg2+FTwr5Q==}
    engines: {bun: '>=1.0.0', deno: '>=1.30.0', node: '>=8.0.0'}

  make-dir@4.0.0:
    resolution: {integrity: sha512-hXdUTZYIVOt1Ex//jAQi+wTZZpUpwBj/0QsOzqegb3rGMMeJiSEu5xLHnYfBrRV4RH2+OCSOO95Is/7x1WJ4bw==}
    engines: {node: '>=10'}

  make-error@1.3.6:
    resolution: {integrity: sha512-s8UhlNe7vPKomQhC1qFelMokr/Sc3AgNbso3n74mVPA5LTZwkB9NlXf4XPamLxJE8h0gh73rM94xvwRT2CVInw==}

  makeerror@1.0.12:
    resolution: {integrity: sha512-JmqCvUhmt43madlpFzG4BQzG2Z3m6tvQDNKdClZnO3VbIudJYmxsT0FNJMeiB2+JTSlTQTSbU8QdesVmwJcmLg==}

  marked@17.0.1:
    resolution: {integrity: sha512-boeBdiS0ghpWcSwoNm/jJBwdpFaMnZWRzjA6SkUMYb40SVaN1x7mmfGKp0jvexGcx+7y2La5zRZsYFZI6Qpypg==}
    engines: {node: '>= 20'}
    hasBin: true

  math-intrinsics@1.1.0:
    resolution: {integrity: sha512-/IXtbwEk5HTPyEwyKX6hGkYXxM9nbj64B+ilVJnC/R6B0pH5G4V3b0pVbL7DBj4tkhBAppbQUlf6F6Xl9LHu1g==}
    engines: {node: '>= 0.4'}

  md5@2.3.0:
    resolution: {integrity: sha512-T1GITYmFaKuO91vxyoQMFETst+O71VUPEU3ze5GNzDm0OWdP8v1ziTaAEPUr/3kLsY3Sftgz242A1SetQiDL7g==}

  mdn-data@2.12.2:
    resolution: {integrity: sha512-IEn+pegP1aManZuckezWCO+XZQDplx1366JoVhTpMpBB1sPey/SbveZQUosKiKiGYjg1wH4pMlNgXbCiYgihQA==}

  media-typer@0.3.0:
    resolution: {integrity: sha512-dq+qelQ9akHpcOl/gUVRTxVIOkAJ1wR3QAvb4RsVjS8oVoFjDGTc679wJYmUmknUF5HwMLOgb5O+a3KxfWapPQ==}
    engines: {node: '>= 0.6'}

  media-typer@1.1.0:
    resolution: {integrity: sha512-aisnrDP4GNe06UcKFnV5bfMNPBUw4jsLGaWwWfnH3v02GnBuXX2MCVn5RbrWo0j3pczUilYblq7fQ7Nw2t5XKw==}
    engines: {node: '>= 0.8'}

  memory-pager@1.5.0:
    resolution: {integrity: sha512-ZS4Bp4r/Zoeq6+NLJpP+0Zzm0pR8whtGPf1XExKLJBAczGMnSi3It14OiNCStjQjM6NU1okjQGSxgEZN8eBYKg==}

  merge-descriptors@2.0.0:
    resolution: {integrity: sha512-Snk314V5ayFLhp3fkUREub6WtjBfPdCPY1Ln8/8munuLuiYhsABgBVWsozAG+MWMbVEvcdcpbi9R7ww22l9Q3g==}
    engines: {node: '>=18'}

  merge-stream@2.0.0:
    resolution: {integrity: sha512-abv/qOcuPfk3URPfDzmZU1LKmuw8kT+0nIHvKrKgFrwifol/doWcdA4ZqsWQ8ENrFKkd67Mfpo/LovbIUsbt3w==}

  methods@1.1.2:
    resolution: {integrity: sha512-iclAHeNqNm68zFtnZ0e+1L2yUIdvzNoauKU4WBA3VvH/vPFieF7qfRlwUZU+DA9P9bPXIS90ulxoUoCH23sV2w==}
    engines: {node: '>= 0.6'}

  micromatch@4.0.8:
    resolution: {integrity: sha512-PXwfBhYu0hBCPw8Dn0E+WDYb7af3dSLVWKi3HGv84IdF4TyFoC0ysxFd0Goxw7nSv4T/PzEJQxsYsEiFCKo2BA==}
    engines: {node: '>=8.6'}

  mime-db@1.33.0:
    resolution: {integrity: sha512-BHJ/EKruNIqJf/QahvxwQZXKygOQ256myeN/Ew+THcAa5q+PjyTTMMeNQC4DZw5AwfvelsUrA6B67NKMqXDbzQ==}
    engines: {node: '>= 0.6'}

  mime-db@1.52.0:
    resolution: {integrity: sha512-sPU4uV7dYlvtWJxwwxHD0PuihVNiE7TyAbQ5SWxDCB9mUYvOgroQOwYQQOKPJ8CIbE+1ETVlOoK1UC2nU3gYvg==}
    engines: {node: '>= 0.6'}

  mime-db@1.54.0:
    resolution: {integrity: sha512-aU5EJuIN2WDemCcAp2vFBfp/m4EAhWJnUNSSw0ixs7/kXbd6Pg64EmwJkNdFhB8aWt1sH2CTXrLxo/iAGV3oPQ==}
    engines: {node: '>= 0.6'}

  mime-types@2.1.18:
    resolution: {integrity: sha512-lc/aahn+t4/SWV/qcmumYjymLsWfN3ELhpmVuUFjgsORruuZPVSwAQryq+HHGvO/SI2KVX26bx+En+zhM8g8hQ==}
    engines: {node: '>= 0.6'}

  mime-types@2.1.35:
    resolution: {integrity: sha512-ZDY+bPm5zTTF+YpCrAU9nK0UgICYPT0QtT1NZWFv4s++TNkcgVaT0g6+4R2uI4MjQjzysHB1zxuWL50hzaeXiw==}
    engines: {node: '>= 0.6'}

  mime-types@3.0.2:
    resolution: {integrity: sha512-Lbgzdk0h4juoQ9fCKXW4by0UJqj+nOOrI9MJ1sSj4nI8aI2eo1qmvQEie4VD1glsS250n15LsWsYtCugiStS5A==}
    engines: {node: '>=18'}

  mime@2.6.0:
    resolution: {integrity: sha512-USPkMeET31rOMiarsBNIHZKLGgvKc/LrjofAnBlOttf5ajRvqiRA8QsenbcooctK6d6Ts6aqZXBA+XbkKthiQg==}
    engines: {node: '>=4.0.0'}
    hasBin: true

  mimic-fn@2.1.0:
    resolution: {integrity: sha512-OqbOk5oEQeAZ8WXWydlu9HJjz9WVdEIvamMCcXmuqUYjTknH/sqsWvhQ3vgwKFRR1HpjvNBKQ37nbJgYzGqGcg==}
    engines: {node: '>=6'}

  mimic-function@5.0.1:
    resolution: {integrity: sha512-VP79XUPxV2CigYP3jWwAUFSku2aKqBH7uTAapFWCBqutsbmDo96KY5o8uh6U+/YSIn5OxJnXp73beVkpqMIGhA==}
    engines: {node: '>=18'}

  minimatch@3.1.2:
    resolution: {integrity: sha512-J7p63hRiAjw1NDEww1W7i37+ByIrOWO5XQQAzZ3VOcL0PNybwpfmV/N05zFAzwQ9USyEcX6t3UO+K5aqBQOIHw==}

  minimatch@9.0.5:
    resolution: {integrity: sha512-G6T0ZX48xgozx7587koeX9Ys2NYy6Gmv//P89sEte9V9whIapMNF4idKxnW2QtCcLiTWlb/wfCabAtAFWhhBow==}
    engines: {node: '>=16 || 14 >=14.17'}

  minimist@1.2.8:
    resolution: {integrity: sha512-2yyAR8qBkN3YuheJanUpWC5U3bb5osDywNB8RzDVlDwDHbocAJveqqj1u8+SVD7jkWT4yvsHCpWqqWqAxb0zCA==}

  minipass@4.2.8:
    resolution: {integrity: sha512-fNzuVyifolSLFL4NzpF+wEF4qrgqaaKX0haXPQEdQ7NKAN+WecoKMHV09YcuL/DHxrUsYQOK3MiuDf7Ip2OXfQ==}
    engines: {node: '>=8'}

  minipass@7.1.2:
    resolution: {integrity: sha512-qOOzS1cBTWYF4BH8fVePDBOO9iptMnGUEZwNc/cMWnTV2nVLZ7VoNWEPHkYczZA0pdoA7dl6e7FL659nX9S2aw==}
    engines: {node: '>=16 || 14 >=14.17'}

  minizlib@3.1.0:
    resolution: {integrity: sha512-KZxYo1BUkWD2TVFLr0MQoM8vUUigWD3LlD83a/75BqC+4qE0Hb1Vo5v1FgcfaNXvfXzr+5EhQ6ing/CaBijTlw==}
    engines: {node: '>= 18'}

  mkdirp@0.5.6:
    resolution: {integrity: sha512-FP+p8RB8OWpF3YZBCrP5gtADmtXApB5AMLn+vdyA+PyxCjrCs00mjyUozssO33cwDeT3wNGdLxJ5M//YqtHAJw==}
    hasBin: true

  mkdirp@3.0.1:
    resolution: {integrity: sha512-+NsyUUAZDmo6YVHzL/stxSu3t9YS1iljliy3BSDrXJ/dkn1KYdmtZODGGjLcc9XLgVVpH4KshHB8XmZgMhaBXg==}
    engines: {node: '>=10'}
    hasBin: true

  mongodb-connection-string-url@7.0.0:
    resolution: {integrity: sha512-irhhjRVLE20hbkRl4zpAYLnDMM+zIZnp0IDB9akAFFUZp/3XdOfwwddc7y6cNvF2WCEtfTYRwYbIfYa2kVY0og==}
    engines: {node: '>=20.19.0'}

  mongodb@7.0.0:
    resolution: {integrity: sha512-vG/A5cQrvGGvZm2mTnCSz1LUcbOPl83hfB6bxULKQ8oFZauyox/2xbZOoGNl+64m8VBrETkdGCDBdOsCr3F3jg==}
    engines: {node: '>=20.19.0'}
    peerDependencies:
      '@aws-sdk/credential-providers': ^3.806.0
      '@mongodb-js/zstd': ^7.0.0
      gcp-metadata: ^7.0.1
      kerberos: ^7.0.0
      mongodb-client-encryption: '>=7.0.0 <7.1.0'
      snappy: ^7.3.2
      socks: ^2.8.6
    peerDependenciesMeta:
      '@aws-sdk/credential-providers':
        optional: true
      '@mongodb-js/zstd':
        optional: true
      gcp-metadata:
        optional: true
      kerberos:
        optional: true
      mongodb-client-encryption:
        optional: true
      snappy:
        optional: true
      socks:
        optional: true

  mongoose@9.0.2:
    resolution: {integrity: sha512-+GCaqwE+X//yN9eo2M2L/n+mVti9J6vH5iQKbhD+2AArZd5iaZqK/DkmkE4S6/iYYMyVQPTXsRk7jyVOYEtJzA==}
    engines: {node: '>=20.19.0'}

  morgan@1.10.1:
    resolution: {integrity: sha512-223dMRJtI/l25dJKWpgij2cMtywuG/WiUKXdvwfbhGKBhy1puASqXwFzmWZ7+K73vUPoR7SS2Qz2cI/g9MKw0A==}
    engines: {node: '>= 0.8.0'}

  mpath@0.9.0:
    resolution: {integrity: sha512-ikJRQTk8hw5DEoFVxHG1Gn9T/xcjtdnOKIU1JTmGjZZlg9LST2mBLmcX3/ICIbgJydT2GOc15RnNy5mHmzfSew==}
    engines: {node: '>=4.0.0'}

  mquery@6.0.0:
    resolution: {integrity: sha512-b2KQNsmgtkscfeDgkYMcWGn9vZI9YoXh802VDEwE6qc50zxBFQ0Oo8ROkawbPAsXCY1/Z1yp0MagqsZStPWJjw==}
    engines: {node: '>=20.19.0'}

  ms@2.0.0:
    resolution: {integrity: sha512-Tpp60P6IUJDTuOq/5Z8cdskzJujfwqfOTkrwIwj7IRISpnkJnT6SyJ4PCPnGMoFjC9ddhal5KVIYtAt97ix05A==}

  ms@2.1.3:
    resolution: {integrity: sha512-6FlzubTLZG3J2a/NVCAleEhjzq5oxgHyaCU9yYXvcLsvoVaHJq/s5xXI6/XXP6tz7R9xAOtHnSO/tXtF3WRTlA==}

  multer@2.0.2:
    resolution: {integrity: sha512-u7f2xaZ/UG8oLXHvtF/oWTRvT44p9ecwBBqTwgJVq0+4BW1g8OW01TyMEGWBHbyMOYVHXslaut7qEQ1meATXgw==}
    engines: {node: '>= 10.16.0'}

  multimatch@5.0.0:
    resolution: {integrity: sha512-ypMKuglUrZUD99Tk2bUQ+xNQj43lPEfAeX2o9cTteAmShXy2VHDJpuwu1o0xqoKCt9jLVAvwyFKdLTPXKAfJyA==}
    engines: {node: '>=10'}

  mysql2@3.16.0:
    resolution: {integrity: sha512-AEGW7QLLSuSnjCS4pk3EIqOmogegmze9h8EyrndavUQnIUcfkVal/sK7QznE+a3bc6rzPbAiui9Jcb+96tPwYA==}
    engines: {node: '>= 8.0'}

  named-placeholders@1.1.6:
    resolution: {integrity: sha512-Tz09sEL2EEuv5fFowm419c1+a/jSMiBjI9gHxVLrVdbUkkNUUfjsVYs9pVZu5oCon/kmRh9TfLEObFtkVxmY0w==}
    engines: {node: '>=8.0.0'}

  nanoid@5.1.6:
    resolution: {integrity: sha512-c7+7RQ+dMB5dPwwCp4ee1/iV/q2P6aK1mTZcfr1BTuVlyW9hJYiMPybJCcnBlQtuSmTIWNeazm/zqNoZSSElBg==}
    engines: {node: ^18 || >=20}
    hasBin: true

  napi-postinstall@0.3.4:
    resolution: {integrity: sha512-PHI5f1O0EP5xJ9gQmFGMS6IZcrVvTjpXjz7Na41gTE7eE2hK11lg04CECCYEEjdc17EV4DO+fkGEtt7TpTaTiQ==}
    engines: {node: ^12.20.0 || ^14.18.0 || >=16.0.0}
    hasBin: true

  natural-compare@1.4.0:
    resolution: {integrity: sha512-OWND8ei3VtNC9h7V60qff3SVobHr996CTwgxubgyQYEpg290h9J0buyECNNJexkFm5sOajh5G116RYA1c8ZMSw==}

  negotiator@0.6.4:
    resolution: {integrity: sha512-myRT3DiWPHqho5PrJaIRyaMv2kgYf0mUVgBNOYMuCH5Ki1yEiQaf/ZJuQ62nvpc44wL5WDbTX7yGJi1Neevw8w==}
    engines: {node: '>= 0.6'}

  negotiator@1.0.0:
    resolution: {integrity: sha512-8Ofs/AUQh8MaEcrlq5xOX0CQ9ypTF5dl78mjlMNfOK08fzpgTHQRQPBxcPlEtIw0yRpws+Zo/3r+5WRby7u3Gg==}
    engines: {node: '>= 0.6'}

  neo-async@2.6.2:
    resolution: {integrity: sha512-Yd3UES5mWCSqR+qNT93S3UoYUkqAZ9lLg8a7g9rimsWmYGK8cVToA4/sF3RrshdyV3sAGMXVUmpMYOw+dLpOuw==}

  node-addon-api@8.5.0:
    resolution: {integrity: sha512-/bRZty2mXUIFY/xU5HLvveNHlswNJej+RnxBjOMkidWfwZzgTbPG1E3K5TOxRLOR+5hX7bSofy8yf1hZevMS8A==}
    engines: {node: ^18 || ^20 || >= 21}

  node-gyp-build@4.8.4:
    resolution: {integrity: sha512-LA4ZjwlnUblHVgq0oBF3Jl/6h/Nvs5fzBLwdEF4nuxnFdsfajde4WfxtJr3CaiH+F6ewcIB/q4jQ4UzPyid+CQ==}
    hasBin: true

  node-int64@0.4.0:
    resolution: {integrity: sha512-O5lz91xSOeoXP6DulyHfllpq+Eg00MWitZIbtPfoSEvqIHdl5gfcY6hYzDWnj0qD5tz52PI08u9qUvSVeUBeHw==}

  node-releases@2.0.27:
    resolution: {integrity: sha512-nmh3lCkYZ3grZvqcCH+fjmQ7X+H0OeZgP40OierEaAptX4XofMh5kwNbWh7lBduUzCcV/8kZ+NDLCwm2iorIlA==}

  nodemon@3.1.11:
    resolution: {integrity: sha512-is96t8F/1//UHAjNPHpbsNY46ELPpftGUoSVNXwUfMk/qdjSylYrWSu1XavVTBOn526kFiOR733ATgNBCQyH0g==}
    engines: {node: '>=10'}
    hasBin: true

  normalize-path@3.0.0:
    resolution: {integrity: sha512-6eZs5Ls3WtCisHWp9S2GUy8dqkpGi4BVSz3GaqiE6ezub0512ESztXUwUB6C6IKbQkY2Pnb/mD4WYojCRwcwLA==}
    engines: {node: '>=0.10.0'}

  npm-run-path@4.0.1:
    resolution: {integrity: sha512-S48WzZW777zhNIrn7gxOlISNAqi9ZC/uQFnRdbeIHhZhCA6UqpkOT8T1G7BvfdgP4Er8gF4sUbaS0i7QvIfCWw==}
    engines: {node: '>=8'}

  nth-check@2.1.1:
    resolution: {integrity: sha512-lqjrjmaOoAnWfMmBPL+XNnynZh2+swxiX3WUE0s4yEHI6m+AwrK2UZOimIRl3X/4QctVqS8AiZjFqyOGrMXb/w==}

  object-assign@4.1.1:
    resolution: {integrity: sha512-rJgTQnkUnH1sFw8yT6VSU3zD3sWmu6sZhIseY8VX+GRu3P6F7Fu+JNDoXfklElbLJSnc3FUQHVe4cU5hj+BcUg==}
    engines: {node: '>=0.10.0'}

  object-inspect@1.13.4:
    resolution: {integrity: sha512-W67iLl4J2EXEGTbfeHCffrjDfitvLANg0UlX3wFUUSTx92KXRFegMHUVgSqE+wvhAbi4WqjGg9czysTV2Epbew==}
    engines: {node: '>= 0.4'}

  object-is@1.1.6:
    resolution: {integrity: sha512-F8cZ+KfGlSGi09lJT7/Nd6KJZ9ygtvYC0/UYYLI9nmQKLMnydpB9yvbv9K1uSkEu7FU9vYPmVwLg328tX+ot3Q==}
    engines: {node: '>= 0.4'}

  object-keys@1.1.1:
    resolution: {integrity: sha512-NuAESUOUMrlIXOfHKzD6bpPu3tYt3xvjNdRIQ+FeT0lNb4K8WR70CaDxhuNguS2XG+GjkyMwOzsN5ZktImfhLA==}
    engines: {node: '>= 0.4'}

  object.assign@4.1.7:
    resolution: {integrity: sha512-nK28WOo+QIjBkDduTINE4JkF/UJJKyf2EJxvJKfblDpyg0Q+pkOHNTL0Qwy6NP6FhE/EnzV73BxxqcJaXY9anw==}
    engines: {node: '>= 0.4'}

  on-finished@2.3.0:
    resolution: {integrity: sha512-ikqdkGAAyf/X/gPhXGvfgAytDZtDbr+bkNUJ0N9h5MI/dmdgCs3l6hoHrcUv41sRKew3jIwrp4qQDXiK99Utww==}
    engines: {node: '>= 0.8'}

  on-finished@2.4.1:
    resolution: {integrity: sha512-oVlzkg3ENAhCk2zdv7IJwd/QUD4z2RxRwpkcGY8psCVcCYZNq4wYnVWALHM+brtuJjePWiYF/ClmuDr8Ch5+kg==}
    engines: {node: '>= 0.8'}

  on-headers@1.1.0:
    resolution: {integrity: sha512-737ZY3yNnXy37FHkQxPzt4UZ2UWPWiCZWLvFZ4fu5cueciegX0zGPnrlY6bwRg4FdQOe9YU8MkmJwGhoMybl8A==}
    engines: {node: '>= 0.8'}

  once@1.4.0:
    resolution: {integrity: sha512-lNaJgI+2Q5URQBkccEKHTQOPaXdUxnZZElQTZY0MFUAuaEqe1E+Nyvgdz/aIyNi6Z9MzO5dv1H8n58/GELp3+w==}

  one-time@1.0.0:
    resolution: {integrity: sha512-5DXOiRKwuSEcQ/l0kGCF6Q3jcADFv5tSmRaJck/OqkVFcOzutB134KRSfF0xDrL39MNnqxbHBbUUcjZIhTgb2g==}

  onetime@5.1.2:
    resolution: {integrity: sha512-kbpaSSGJTWdAY5KPVeMOKXSrPtr8C8C7wodJbcsd51jRnmD+GZu8Y0VoU6Dm5Z4vWr0Ig/1NKuWRKf7j5aaYSg==}
    engines: {node: '>=6'}

  openai@6.15.0:
    resolution: {integrity: sha512-F1Lvs5BoVvmZtzkUEVyh8mDQPPFolq4F+xdsx/DO8Hee8YF3IGAlZqUIsF+DVGhqf4aU0a3bTghsxB6OIsRy1g==}
    hasBin: true
    peerDependencies:
      ws: ^8.18.0
      zod: ^3.25 || ^4.0
    peerDependenciesMeta:
      ws:
        optional: true
      zod:
        optional: true

  openapi-types@12.1.3:
    resolution: {integrity: sha512-N4YtSYJqghVu4iek2ZUvcN/0aqH1kRDuNqzcycDxhOUpg7GdvLa2F3DgS6yBNhInhv2r/6I0Flkn7CqL8+nIcw==}

  optionator@0.8.3:
    resolution: {integrity: sha512-+IW9pACdk3XWmmTXG8m3upGUJst5XRGzxMRjXzAuJ1XnIFNvfhjjIuYkDvysnPQ7qzqVzLt78BCruntqRhWQbA==}
    engines: {node: '>= 0.8.0'}

  p-limit@2.3.0:
    resolution: {integrity: sha512-//88mFWSJx8lxCzwdAABTJL2MyWB12+eIY7MDL2SqLmAkeKU9qxRvWuSyTjm3FUmpBEMuFfckAIqEaVGUDxb6w==}
    engines: {node: '>=6'}

  p-limit@3.1.0:
    resolution: {integrity: sha512-TYOanM3wGwNGsZN2cVTYPArw454xnXj5qmWF1bEoAc4+cU/ol7GVh7odevjp1FNHduHc3KZMcFduxU5Xc6uJRQ==}
    engines: {node: '>=10'}

  p-locate@4.1.0:
    resolution: {integrity: sha512-R79ZZ/0wAxKGu3oYMlz8jy/kbhsNrS7SKZ7PxEHBgJ5+F2mtFW2fK2cOtBh1cHYkQsbzFV7I+EoRKe6Yt0oK7A==}
    engines: {node: '>=8'}

  p-try@2.2.0:
    resolution: {integrity: sha512-R4nPAVTAU0B9D35/Gk3uJf/7XYbQcyohSKdvAxIRSNghFl4e71hVoGnBNQz9cWaXxO2I10KTC+3jMdvvoKw6dQ==}
    engines: {node: '>=6'}

  package-json-from-dist@1.0.1:
    resolution: {integrity: sha512-UEZIS3/by4OC8vL3P2dTXRETpebLI2NiI5vIrjaD/5UtrkFX/tNbwjTSRAGC/+7CAo2pIcBaRgWmcBBHcsaCIw==}

  parse-entities@4.0.2:
    resolution: {integrity: sha512-GG2AQYWoLgL877gQIKeRPGO1xF9+eG1ujIb5soS5gPvLQ1y2o8FL90w2QWNdf9I361Mpp7726c+lj3U0qK1uGw==}

  parse-json@5.2.0:
    resolution: {integrity: sha512-ayCKvm/phCGxOkYRSCM82iDwct8/EonSEgCSxWxD7ve6jHggsFl4fZVQBPRNgQoKiuV/odhFrGzQXZwbifC8Rg==}
    engines: {node: '>=8'}

  parse5-htmlparser2-tree-adapter@7.1.0:
    resolution: {integrity: sha512-ruw5xyKs6lrpo9x9rCZqZZnIUntICjQAd0Wsmp396Ul9lN/h+ifgVV1x1gZHi8euej6wTfpqX8j+BFQxF0NS/g==}

  parse5-parser-stream@7.1.2:
    resolution: {integrity: sha512-JyeQc9iwFLn5TbvvqACIF/VXG6abODeB3Fwmv/TGdLk2LfbWkaySGY72at4+Ty7EkPZj854u4CrICqNk2qIbow==}

  parse5@7.3.0:
    resolution: {integrity: sha512-IInvU7fabl34qmi9gY8XOVxhYyMyuH2xUNpb2q8/Y+7552KlejkRvqvD19nMoUW/uQGGbqNpA6Tufu5FL5BZgw==}

  parse5@8.0.0:
    resolution: {integrity: sha512-9m4m5GSgXjL4AjumKzq1Fgfp3Z8rsvjRNbnkVwfu2ImRqE5D0LnY2QfDen18FSY9C573YU5XxSapdHZTZ2WolA==}

  parseurl@1.3.3:
    resolution: {integrity: sha512-CiyeOxFT/JZyN5m0z9PfXw4SCBJ6Sygz1Dpl0wqjlhDEGGBP1GnsUVEL0p63hoG1fcj3fHynXi9NYO4nWOL+qQ==}
    engines: {node: '>= 0.8'}

  path-exists@4.0.0:
    resolution: {integrity: sha512-ak9Qy5Q7jYb2Wwcey5Fpvg2KoAc/ZIhLSLOSBmRmygPsGwkVVt0fZa0qrtMz+m6tJTAHfZQ8FnmB4MG4LWy7/w==}
    engines: {node: '>=8'}

  path-is-absolute@1.0.1:
    resolution: {integrity: sha512-AVbw3UJ2e9bq64vSaS9Am0fje1Pa8pbGqTTsmXfaIiMpnr5DlDhfJOuLj9Sf95ZPVDAUerDfEk88MPmPe7UCQg==}
    engines: {node: '>=0.10.0'}

  path-is-inside@1.0.2:
    resolution: {integrity: sha512-DUWJr3+ULp4zXmol/SZkFf3JGsS9/SIv+Y3Rt93/UjPpDpklB5f1er4O3POIbUuUJ3FXgqte2Q7SrU6zAqwk8w==}

  path-key@3.1.1:
    resolution: {integrity: sha512-ojmeN0qd+y0jszEtoY48r0Peq5dwMEkIlCOu6Q5f41lfkswXuKtYrhgoTpLnyIcHm24Uhqx+5Tqm2InSwLhE6Q==}
    engines: {node: '>=8'}

  path-scurry@1.11.1:
    resolution: {integrity: sha512-Xa4Nw17FS9ApQFJ9umLiJS4orGjm7ZzwUrwamcGQuHSzDyth9boKDaycYdDcZDuqYATXw4HFXgaqWTctW/v1HA==}
    engines: {node: '>=16 || 14 >=14.18'}

  path-to-regexp@3.3.0:
    resolution: {integrity: sha512-qyCH421YQPS2WFDxDjftfc1ZR5WKQzVzqsp4n9M2kQhVOo/ByahFoUNJfl58kOcEGfQ//7weFTDhm+ss8Ecxgw==}

  path-to-regexp@8.3.0:
    resolution: {integrity: sha512-7jdwVIRtsP8MYpdXSwOS0YdD0Du+qOoF/AEPIt88PcCFrZCzx41oxku1jD88hZBwbNUIEfpqvuhjFaMAqMTWnA==}

  picocolors@1.1.1:
    resolution: {integrity: sha512-xceH2snhtb5M9liqDsmEw56le376mTZkEX/jEb/RxNFyegNul7eNslCXP9FDj/Lcu0X8KEyMceP2ntpaHrDEVA==}

  picomatch@2.3.1:
    resolution: {integrity: sha512-JU3teHTNjmE2VCGFzuY8EXzCDVwEqB2a8fsIvwaStHhAWJEeVd1o1QD80CU6+ZdEXXSLbSsuLwJjkCBWqRQUVA==}
    engines: {node: '>=8.6'}

  picomatch@4.0.3:
    resolution: {integrity: sha512-5gTmgEY/sqK6gFXLIsQNH19lWb4ebPDLA4SdLP7dsWkIXHWlG66oPuVvXSGFPppYZz8ZDZq0dYYrbHfBCVUb1Q==}
    engines: {node: '>=12'}

  pirates@4.0.7:
    resolution: {integrity: sha512-TfySrs/5nm8fQJDcBDuUng3VOUKsd7S+zqvbOTiGXHfxX4wK31ard+hoNuvkicM/2YFzlpDgABOevKSsB4G/FA==}
    engines: {node: '>= 6'}

  pkg-dir@4.2.0:
    resolution: {integrity: sha512-HRDzbaKjC+AOWVXxAU/x54COGeIv9eb+6CkDSQoNTt4XyWoIJvuPsXizxu/Fr23EiekbtZwmh1IcIG/l/a10GQ==}
    engines: {node: '>=8'}

  pngjs@5.0.0:
    resolution: {integrity: sha512-40QW5YalBNfQo5yRYmiw7Yz6TKKVr3h6970B2YE+3fQpsWcrbj1PzJgxeJ19DRQjhMbKPIuMY8rFaXc8moolVw==}
    engines: {node: '>=10.13.0'}

  possible-typed-array-names@1.1.0:
    resolution: {integrity: sha512-/+5VFTchJDoVj3bhoqi6UeymcD00DAwb1nJwamzPvHEszJ4FpF6SNNbUbOS8yI56qHzdV8eK0qEfOSiodkTdxg==}
    engines: {node: '>= 0.4'}

  prelude-ls@1.1.2:
    resolution: {integrity: sha512-ESF23V4SKG6lVSGZgYNpbsiaAkdab6ZgOxe52p7+Kid3W3u3bxR4Vfd/o21dmN7jSt0IwgZ4v5MUd26FEtXE9w==}
    engines: {node: '>= 0.8.0'}

  pretty-format@30.0.5:
    resolution: {integrity: sha512-D1tKtYvByrBkFLe2wHJl2bwMJIiT8rW+XA+TiataH79/FszLQMrpGEvzUVkzPau7OCO0Qnrhpe87PqtOAIB8Yw==}
    engines: {node: ^18.14.0 || ^20.0.0 || ^22.0.0 || >=24.0.0}

  pretty-format@30.2.0:
    resolution: {integrity: sha512-9uBdv/B4EefsuAL+pWqueZyZS2Ba+LxfFeQ9DN14HU4bN8bhaxKdkpjpB6fs9+pSjIBu+FXQHImEg8j/Lw0+vA==}
    engines: {node: ^18.14.0 || ^20.0.0 || ^22.0.0 || >=24.0.0}

  prismjs@1.30.0:
    resolution: {integrity: sha512-DEvV2ZF2r2/63V+tK8hQvrR2ZGn10srHbXviTlcv7Kpzw8jWiNTqbVgjO3IY8RxrrOUF8VPMQQFysYYYv0YZxw==}
    engines: {node: '>=6'}

  process@0.11.10:
    resolution: {integrity: sha512-cdGef/drWFoydD1JsMzuFf8100nZl+GT+yacc2bEced5f9Rjk4z+WtFUTBu9PhOi9j/jfmBPu0mMEY4wIdAF8A==}
    engines: {node: '>= 0.6.0'}

  property-information@7.1.0:
    resolution: {integrity: sha512-TwEZ+X+yCJmYfL7TPUOcvBZ4QfoT5YenQiJuX//0th53DE6w0xxLEtfK3iyryQFddXuvkIk51EEgrJQ0WJkOmQ==}

  proxy-addr@2.0.7:
    resolution: {integrity: sha512-llQsMLSUDUPT44jdrU/O37qlnifitDP+ZwrmmZcoSKyLKvtZxpyV0n2/bD/N4tBAAZ/gJEdZU7KMraoK1+XYAg==}
    engines: {node: '>= 0.10'}

  proxy-from-env@1.1.0:
    resolution: {integrity: sha512-D+zkORCbA9f1tdWRK0RaCR3GPv50cMxcrz4X8k5LTSUD1Dkw47mKJEZQNunItRTkWwgtaUSo1RVFRIG9ZXiFYg==}

  pstree.remy@1.1.8:
    resolution: {integrity: sha512-77DZwxQmxKnu3aR542U+X8FypNzbfJ+C5XQDk3uWjWxn6151aIMGthWYRXTqT1E5oJvg+ljaa2OJi+VfvCOQ8w==}

  pump@3.0.3:
    resolution: {integrity: sha512-todwxLMY7/heScKmntwQG8CXVkWUOdYxIvY2s0VWAAMh/nd8SoYiRaKjlr7+iCs984f2P8zvrfWcDDYVb73NfA==}

  punycode@2.3.1:
    resolution: {integrity: sha512-vYt7UD1U9Wg6138shLtLOvdAu+8DsC/ilFtEVHcH+wydcSpNE20AfSOduf6MkRFahL5FY7X1oU7nKVZFtfq8Fg==}
    engines: {node: '>=6'}

  pure-rand@7.0.1:
    resolution: {integrity: sha512-oTUZM/NAZS8p7ANR3SHh30kXB+zK2r2BPcEn/awJIbOvq82WoMN4p62AWWp3Hhw50G0xMsw1mhIBLqHw64EcNQ==}

  pvtsutils@1.3.6:
    resolution: {integrity: sha512-PLgQXQ6H2FWCaeRak8vvk1GW462lMxB5s3Jm673N82zI4vqtVUPuZdffdZbPDFRoU8kAhItWFtPCWiPpp4/EDg==}

  pvutils@1.1.5:
    resolution: {integrity: sha512-KTqnxsgGiQ6ZAzZCVlJH5eOjSnvlyEgx1m8bkRJfOhmGRqfo5KLvmAlACQkrjEtOQ4B7wF9TdSLIs9O90MX9xA==}
    engines: {node: '>=16.0.0'}

  qrcode@1.5.4:
    resolution: {integrity: sha512-1ca71Zgiu6ORjHqFBDpnSMTR2ReToX4l1Au1VFLyVeBTFavzQnv5JxMFr3ukHVKpSrSA2MCk0lNJSykjUfz7Zg==}
    engines: {node: '>=10.13.0'}
    hasBin: true

  qs@6.14.0:
    resolution: {integrity: sha512-YWWTjgABSKcvs/nWBi9PycY/JiPJqOD4JA6o9Sej2AtvSGarXxKC3OQSk4pAarbdQlKAh5D4FCQkJNkW+GAn3w==}
    engines: {node: '>=0.6'}

  querystringify@2.2.0:
    resolution: {integrity: sha512-FIqgj2EUvTa7R50u0rGsyTftzjYmv/a3hO345bZNrqabNqjtgiDMgmo4mkUjd+nzU5oF3dClKqFIPUKybUyqoQ==}

  range-parser@1.2.0:
    resolution: {integrity: sha512-kA5WQoNVo4t9lNx2kQNFCxKeBl5IbbSNBl1M/tLkw9WCn+hxNBAW5Qh8gdhs63CJnhjJ2zQWFoqPJP2sK1AV5A==}
    engines: {node: '>= 0.6'}

  range-parser@1.2.1:
    resolution: {integrity: sha512-Hrgsx+orqoygnmhFbKaHE6c296J+HTAQXoxEF6gNupROmmGJRoyzfG3ccAveqCBrwr/2yxQ5BVd/GTl5agOwSg==}
    engines: {node: '>= 0.6'}

  raw-body@3.0.2:
    resolution: {integrity: sha512-K5zQjDllxWkf7Z5xJdV0/B0WTNqx6vxG70zJE4N0kBs4LovmEYWJzQGxC9bS9RAKu3bgM40lrd5zoLJ12MQ5BA==}
    engines: {node: '>= 0.10'}

  rc@1.2.8:
    resolution: {integrity: sha512-y3bGgqKj3QBdxLbLkomlohkvsA8gdAiUQlSBJnBhfn+BPxg4bc62d8TcBW15wavDfgexCgccckhcZvywyQYPOw==}
    hasBin: true

  react-dom@19.1.1:
    resolution: {integrity: sha512-Dlq/5LAZgF0Gaz6yiqZCf6VCcZs1ghAJyrsu84Q/GT0gV+mCxbfmKNoGRKBYMJ8IEdGPqu49YWXD02GCknEDkw==}
    peerDependencies:
      react: ^19.1.1

  react-is@18.3.1:
    resolution: {integrity: sha512-/LLMVyas0ljjAtoYiPqYiL8VWXzUUdThrmU5+n20DZv+a+ClRoevUzw5JxU+Ieh5/c87ytoTBV9G1FiKfNJdmg==}

  react-syntax-highlighter@16.1.0:
    resolution: {integrity: sha512-E40/hBiP5rCNwkeBN1vRP+xow1X0pndinO+z3h7HLsHyjztbyjfzNWNKuAsJj+7DLam9iT4AaaOZnueCU+Nplg==}
    engines: {node: '>= 16.20.2'}
    peerDependencies:
      react: '>= 0.14.0'

  react@19.1.1:
    resolution: {integrity: sha512-w8nqGImo45dmMIfljjMwOGtbmC/mk4CMYhWIicdSflH91J9TyCyczcPFXJzrZ/ZXcgGRFeP6BU0BEJTw6tZdfQ==}
    engines: {node: '>=0.10.0'}

  readable-stream@3.6.2:
    resolution: {integrity: sha512-9u/sniCrY3D5WdsERHzHE4G2YCXqoG5FTHUiCC4SIbr6XcLZBY05ya9EKjYek9O5xOAwjGq+1JdGBAS7Q9ScoA==}
    engines: {node: '>= 6'}

  readdirp@3.6.0:
    resolution: {integrity: sha512-hOS089on8RduqdbhvQ5Z37A0ESjsqz6qnRcffsMU3495FuTdqSm+7bhJ29JvIOsBDEEnan5DPu9t3To9VRlMzA==}
    engines: {node: '>=8.10.0'}

  redis@5.10.0:
    resolution: {integrity: sha512-0/Y+7IEiTgVGPrLFKy8oAEArSyEJkU0zvgV5xyi9NzNQ+SLZmyFbUsWIbgPcd4UdUh00opXGKlXJwMmsis5Byw==}
    engines: {node: '>= 18'}

  reflect-metadata@0.2.2:
    resolution: {integrity: sha512-urBwgfrvVP/eAyXx4hluJivBKzuEbSQs9rKWCrCkbSxNv8mxPcUZKeuoF3Uy4mJl3Lwprp6yy5/39VWigZ4K6Q==}

  refractor@5.0.0:
    resolution: {integrity: sha512-QXOrHQF5jOpjjLfiNk5GFnWhRXvxjUVnlFxkeDmewR5sXkr3iM46Zo+CnRR8B+MDVqkULW4EcLVcRBNOPXHosw==}

  registry-auth-token@3.3.2:
    resolution: {integrity: sha512-JL39c60XlzCVgNrO+qq68FoNb56w/m7JYvGR2jT5iR1xBrUA3Mfx5Twk5rqTThPmQKMWydGmq8oFtDlxfrmxnQ==}

  registry-url@3.1.0:
    resolution: {integrity: sha512-ZbgR5aZEdf4UKZVBPYIgaglBmSF2Hi94s2PcIHhRGFjKYu+chjJdYfHn4rt3hB6eCKLJ8giVIIfgMa1ehDfZKA==}
    engines: {node: '>=0.10.0'}

  require-directory@2.1.1:
    resolution: {integrity: sha512-fGxEI7+wsG9xrvdjsrlmL22OMTTiHRwAMroiEeMgq8gzoLC/PQr7RsRDSTLUg/bZAZtF+TVIkHc6/4RIKrui+Q==}
    engines: {node: '>=0.10.0'}

  require-from-string@2.0.2:
    resolution: {integrity: sha512-Xf0nWe6RseziFMu+Ap9biiUbmplq6S9/p+7w7YXP/JBHhrUDDUhwa+vANyubuqfZWTveU//DYVGsDG7RKL/vEw==}
    engines: {node: '>=0.10.0'}

  require-main-filename@2.0.0:
    resolution: {integrity: sha512-NKN5kMDylKuldxYLSUfrbo5Tuzh4hd+2E8NPPX02mZtn1VuREQToYe/ZdlJy+J3uCpfaiGF05e7B8W0iXbQHmg==}

  requires-port@1.0.0:
    resolution: {integrity: sha512-KigOCHcocU3XODJxsu8i/j8T9tzT4adHiecwORRQ0ZZFcp7ahwXuRU1m+yuO90C5ZUyGeGfocHDI14M3L3yDAQ==}

  resend@6.6.0:
    resolution: {integrity: sha512-d1WoOqSxj5x76JtQMrieNAG1kZkh4NU4f+Je1yq4++JsDpLddhEwnJlNfvkCzvUuZy9ZquWmMMAm2mENd2JvRw==}
    engines: {node: '>=20'}
    peerDependencies:
      '@react-email/render': '*'
    peerDependenciesMeta:
      '@react-email/render':
        optional: true

  resolve-cwd@3.0.0:
    resolution: {integrity: sha512-OrZaX2Mb+rJCpH/6CpSqt9xFVpN++x01XnN2ie9g6P5/3xelLAkXWVADpdz1IHD/KFfEXyE6V0U01OQ3UO2rEg==}
    engines: {node: '>=8'}

  resolve-from@5.0.0:
    resolution: {integrity: sha512-qYg9KP24dD5qka9J47d0aVky0N+b4fTU89LN9iDnjB5waksiC49rvMB0PrUJQGoTmH50XPiqOvAjDfaijGxYZw==}
    engines: {node: '>=8'}

  router@2.2.0:
    resolution: {integrity: sha512-nLTrUKm2UyiL7rlhapu/Zl45FwNgkZGaCpZbIHajDYgwlJCOzLSk+cIPAnsEqV955GjILJnKbdQC1nVPz+gAYQ==}
    engines: {node: '>= 18'}

  rxjs@7.8.2:
    resolution: {integrity: sha512-dhKf903U/PQZY6boNNtAGdWbG85WAbjT/1xYoZIC7FAY0yWapOBQVsVrDl58W86//e1VpMNBtRV4MaXfdMySFA==}

  safe-buffer@5.1.2:
    resolution: {integrity: sha512-Gd2UZBJDkXlY7GbJxfsE8/nvKkUEU1G38c1siN6QP6a9PT9MmHB8GnpscSmMJSoF8LOIrt8ud/wPtojys4G6+g==}

  safe-buffer@5.2.1:
    resolution: {integrity: sha512-rp3So07KcdmmKbGvgaNxQSJr7bGVSVk5S9Eq1F+ppbRo70+YeaDxkw5Dd8NPN+GD6bjnYm2VuPuCXmpuYvmCXQ==}

  safe-regex-test@1.1.0:
    resolution: {integrity: sha512-x/+Cz4YrimQxQccJf5mKEbIa1NzeCRNI5Ecl/ekmlYaampdNLPalVyIcCZNNH3MvmqBugV5TMYZXv0ljslUlaw==}
    engines: {node: '>= 0.4'}

  safe-stable-stringify@2.5.0:
    resolution: {integrity: sha512-b3rppTKm9T+PsVCBEOUR46GWI7fdOs00VKZ1+9c1EWDaDMvjQc6tUwuFyIprgGgTcWoVHSKrU8H31ZHA2e0RHA==}
    engines: {node: '>=10'}

  safer-buffer@2.1.2:
    resolution: {integrity: sha512-YZo3K82SD7Riyi0E1EQPojLz7kpepnSQI9IyPbHHg1XXXevb5dJI7tpyN2ADxGcQbHG7vcyRHk0cbwqcQriUtg==}

  saxes@6.0.0:
    resolution: {integrity: sha512-xAg7SOnEhrm5zI3puOOKyy1OMcMlIJZYNJY7xLBwSze0UjhPLnWfj2GF2EpT0jmzaJKIWKHLsaSSajf35bcYnA==}
    engines: {node: '>=v12.22.7'}

  scheduler@0.26.0:
    resolution: {integrity: sha512-NlHwttCI/l5gCPR3D1nNXtWABUmBwvZpEQiD4IXSbIDq8BzLIK/7Ir5gTFSGZDUu37K5cMNp0hFtzO38sC7gWA==}

  semver@6.3.1:
    resolution: {integrity: sha512-BR7VvDCVHO+q2xBEWskxS6DJE1qRnb7DxzUrogb71CWoSficBxYsiAGd+Kl0mmq/MprG9yArRkyrQxTO6XjMzA==}
    hasBin: true

  semver@7.7.2:
    resolution: {integrity: sha512-RF0Fw+rO5AMf9MAyaRXI4AV0Ulj5lMHqVxxdSgiVbixSCXoEmmX/jk0CuJw4+3SqroYO9VoUh+HcuJivvtJemA==}
    engines: {node: '>=10'}
    hasBin: true

  semver@7.7.3:
    resolution: {integrity: sha512-SdsKMrI9TdgjdweUSR9MweHA4EJ8YxHn8DFaDisvhVlUOe4BF1tLD7GAj0lIqWVl+dPb/rExr0Btby5loQm20Q==}
    engines: {node: '>=10'}
    hasBin: true

  send@1.2.0:
    resolution: {integrity: sha512-uaW0WwXKpL9blXE2o0bRhoL2EGXIrZxQ2ZQ4mgcfoBxdFmQold+qWsD2jLrfZ0trjKL6vOw0j//eAwcALFjKSw==}
    engines: {node: '>= 18'}

  seq-queue@0.0.5:
    resolution: {integrity: sha512-hr3Wtp/GZIc/6DAGPDcV4/9WoZhjrkXsi5B/07QgX8tsdc6ilr7BFM6PM6rbdAX1kFSDYeZGLipIZZKyQP0O5Q==}

  serve-handler@6.1.6:
    resolution: {integrity: sha512-x5RL9Y2p5+Sh3D38Fh9i/iQ5ZK+e4xuXRd/pGbM4D13tgo/MGwbttUk8emytcr1YYzBYs+apnUngBDFYfpjPuQ==}

  serve-static@2.2.0:
    resolution: {integrity: sha512-61g9pCh0Vnh7IutZjtLGGpTA355+OPn2TyDv/6ivP2h/AdAVX9azsoxmg2/M6nZeQZNYBEwIcsne1mJd9oQItQ==}
    engines: {node: '>= 18'}

  serve@14.2.5:
    resolution: {integrity: sha512-Qn/qMkzCcMFVPb60E/hQy+iRLpiU8PamOfOSYoAHmmF+fFFmpPpqa6Oci2iWYpTdOUM3VF+TINud7CfbQnsZbA==}
    engines: {node: '>= 14'}
    hasBin: true

  set-blocking@2.0.0:
    resolution: {integrity: sha512-KiKBS8AnWGEyLzofFfmvKwpdPzqiy16LvQfK3yv/fVH7Bj13/wl3JSR1J+rfgRE9q7xUJK4qvgS8raSOeLUehw==}

  set-function-length@1.2.2:
    resolution: {integrity: sha512-pgRc4hJ4/sNjWCSS9AmnS40x3bNMDTknHgL5UaMBTMyJnU90EgWh1Rz+MC9eFu4BuN/UwZjKQuY/1v3rM7HMfg==}
    engines: {node: '>= 0.4'}

  setprototypeof@1.2.0:
    resolution: {integrity: sha512-E5LDX7Wrp85Kil5bhZv46j8jOeboKq5JMmYM3gVGdGH8xFpPWXUMsNrlODCrkoxMEeNi/XZIwuRvY4XNwYMJpw==}

  shebang-command@2.0.0:
    resolution: {integrity: sha512-kHxr2zZpYtdmrN1qDjrrX/Z1rR1kG8Dx+gkpK1G4eXmvXswmcE1hTWBWYUzlraYw1/yZp6YuDY77YtvbN0dmDA==}
    engines: {node: '>=8'}

  shebang-regex@3.0.0:
    resolution: {integrity: sha512-7++dFhtcx3353uBaq8DDR4NuxBetBzC7ZQOhmTQInHEd6bSrXdiEyzCvG07Z44UYdLShWUyXt5M/yhz8ekcb1A==}
    engines: {node: '>=8'}

  shell-quote@1.8.3:
    resolution: {integrity: sha512-ObmnIF4hXNg1BqhnHmgbDETF8dLPCggZWBjkQfhZpbszZnYur5DUljTcCHii5LC3J5E0yeO/1LIMyH+UvHQgyw==}
    engines: {node: '>= 0.4'}

  side-channel-list@1.0.0:
    resolution: {integrity: sha512-FCLHtRD/gnpCiCHEiJLOwdmFP+wzCmDEkc9y7NsYxeF4u7Btsn1ZuwgwJGxImImHicJArLP4R0yX4c2KCrMrTA==}
    engines: {node: '>= 0.4'}

  side-channel-map@1.0.1:
    resolution: {integrity: sha512-VCjCNfgMsby3tTdo02nbjtM/ewra6jPHmpThenkTYh8pG9ucZ/1P8So4u4FGBek/BjpOVsDCMoLA/iuBKIFXRA==}
    engines: {node: '>= 0.4'}

  side-channel-weakmap@1.0.2:
    resolution: {integrity: sha512-WPS/HvHQTYnHisLo9McqBHOJk2FkHO/tlpvldyrnem4aeQp4hai3gythswg6p01oSoTl58rcpiFAjF2br2Ak2A==}
    engines: {node: '>= 0.4'}

  side-channel@1.1.0:
    resolution: {integrity: sha512-ZX99e6tRweoUXqR+VBrslhda51Nh5MTQwou5tnUDgbtyM0dBgmhEDtWGP/xbKn6hqfPRHujUNwz5fy/wbbhnpw==}
    engines: {node: '>= 0.4'}

  sift@17.1.3:
    resolution: {integrity: sha512-Rtlj66/b0ICeFzYTuNvX/EF1igRbbnGSvEyT79McoZa/DeGhMyC5pWKOEsZKnpkqtSeovd5FL/bjHWC3CIIvCQ==}

  signal-exit@3.0.7:
    resolution: {integrity: sha512-wnD2ZE+l+SPC/uoS0vXeE9L1+0wuaMqKlfz9AMUo38JsyLSBWSFcHR1Rri62LZc12vLr1gb3jl7iwQhgwpAbGQ==}

  signal-exit@4.1.0:
    resolution: {integrity: sha512-bzyZ1e88w9O1iNJbKnOlvYTrWPDl46O1bG0D3XInv+9tkPrxrN8jUUTiFlDkkmKWgn1M6CfIA13SuGqOa9Korw==}
    engines: {node: '>=14'}

  simple-update-notifier@2.0.0:
    resolution: {integrity: sha512-a2B9Y0KlNXl9u/vsW6sTIu9vGEpfKu2wRV6l1H3XEas/0gUIzGzBoP/IouTcUQbm9JWZLH3COxyn03TYlFax6w==}
    engines: {node: '>=10'}

  slash@3.0.0:
    resolution: {integrity: sha512-g9Q1haeby36OSStwb4ntCGGGaKsaVSjQ68fBxoQcutl5fS1vuY18H3wSt3jFyFtrkx+Kz0V1G85A4MyAdDMi2Q==}
    engines: {node: '>=8'}

  smart-buffer@4.2.0:
    resolution: {integrity: sha512-94hK0Hh8rPqQl2xXc3HsaBoOXKV20MToPkcXvwbISWLEs+64sBq5kFgn2kJDHb1Pry9yrP0dxrCI9RRci7RXKg==}
    engines: {node: '>= 6.0.0', npm: '>= 3.0.0'}

  socks-proxy-agent@8.0.5:
    resolution: {integrity: sha512-HehCEsotFqbPW9sJ8WVYB6UbmIMv7kUUORIF2Nncq4VQvBfNBLibW9YZR5dlYCSUhwcD628pRllm7n+E+YTzJw==}
    engines: {node: '>= 14'}

  socks@2.8.7:
    resolution: {integrity: sha512-HLpt+uLy/pxB+bum/9DzAgiKS8CX1EvbWxI4zlmgGCExImLdiad2iCwXT5Z4c9c3Eq8rP2318mPW2c+QbtjK8A==}
    engines: {node: '>= 10.0.0', npm: '>= 3.0.0'}

  source-map-js@1.2.1:
    resolution: {integrity: sha512-UXWMKhLOwVKb728IUtQPXxfYU+usdybtUrK/8uGE8CQMvrhOpwvzDBwj0QhSL7MQc7vIsISBG8VQ8+IDQxpfQA==}
    engines: {node: '>=0.10.0'}

  source-map-support@0.5.13:
    resolution: {integrity: sha512-SHSKFHadjVA5oR4PPqhtAVdcBWwRYVd6g6cAXnIbRiIwc2EhPrTuKUBdSLvlEKyIP3GCf89fltvcZiP9MMFA1w==}

  source-map-support@0.5.21:
    resolution: {integrity: sha512-uBHU3L3czsIyYXKX88fdrGovxdSCoTGDRZ6SYXtSRxLZUzHg5P/66Ht6uoUlHu9EZod+inXhKo3qQgwXUT/y1w==}

  source-map@0.6.1:
    resolution: {integrity: sha512-UjgapumWlbMhkBgzT7Ykc5YXUT46F0iKu8SGXq0bcwP5dz/h0Plj6enJqjz1Zbq2l5WaqYnrVbwWOWMyF3F47g==}
    engines: {node: '>=0.10.0'}

  space-separated-tokens@2.0.2:
    resolution: {integrity: sha512-PEGlAwrG8yXGXRjW32fGbg66JAlOAwbObuqVoJpv/mRgoWDQfgH1wDPvtzWyUSNAXBGSk8h755YDbbcEy3SH2Q==}

  sparse-bitfield@3.0.3:
    resolution: {integrity: sha512-kvzhi7vqKTfkh0PZU+2D2PIllw2ymqJKujUcyPMd9Y75Nv4nPbGJZXNhxsgdQab2BmlDct1YnfQCguEvHr7VsQ==}

  speakeasy@2.0.0:
    resolution: {integrity: sha512-lW2A2s5LKi8rwu77ewisuUOtlCydF/hmQSOJjpTqTj1gZLkNgTaYnyvfxy2WBr4T/h+9c4g8HIITfj83OkFQFw==}
    engines: {node: '>= 0.10.0'}

  sprintf-js@1.0.3:
    resolution: {integrity: sha512-D9cPgkvLlV3t3IzL0D0YLvGA9Ahk4PcvVwUbN0dSGr1aP0Nrt4AEnTUbuGvquEC0mA64Gqt1fzirlRs5ibXx8g==}

  sqlstring@2.3.3:
    resolution: {integrity: sha512-qC9iz2FlN7DQl3+wjwn3802RTyjCx7sDvfQEXchwa6CWOx07/WVfh91gBmQ9fahw8snwGEWU3xGzOt4tFyHLxg==}
    engines: {node: '>= 0.6'}

  stack-trace@0.0.10:
    resolution: {integrity: sha512-KGzahc7puUKkzyMt+IqAep+TVNbKP+k2Lmwhub39m1AsTSkaDutx56aDCo+HLDzf/D26BIHTJWNiTG1KAJiQCg==}

  stack-utils@2.0.6:
    resolution: {integrity: sha512-XlkWvfIm6RmsWtNJx+uqtKLS8eqFbxUg0ZzLXqY0caEy9l7hruX8IpiDnjsLavoBgqCCR71TqWO8MaXYheJ3RQ==}
    engines: {node: '>=10'}

  statuses@2.0.2:
    resolution: {integrity: sha512-DvEy55V3DB7uknRo+4iOGT5fP1slR8wQohVdknigZPMpMstaKJQWhwiYBACJE3Ul2pTnATihhBYnRhZQHGBiRw==}
    engines: {node: '>= 0.8'}

  streamsearch@1.1.0:
    resolution: {integrity: sha512-Mcc5wHehp9aXz1ax6bZUyY5afg9u2rv5cqQI3mRrYkGC8rW2hM02jWuwjtL++LS5qinSyhj2QfLyNsuc+VsExg==}
    engines: {node: '>=10.0.0'}

  streamx@2.23.0:
    resolution: {integrity: sha512-kn+e44esVfn2Fa/O0CPFcex27fjIL6MkVae0Mm6q+E6f0hWv578YCERbv+4m02cjxvDsPKLnmxral/rR6lBMAg==}

  string-length@4.0.2:
    resolution: {integrity: sha512-+l6rNN5fYHNhZZy41RXsYptCjA2Igmq4EG7kZAYFQI1E1VTXarr6ZPXBg6eq7Y6eK4FEhY6AJlyuFIb/v/S0VQ==}
    engines: {node: '>=10'}

  string-template@1.0.0:
    resolution: {integrity: sha512-SLqR3GBUXuoPP5MmYtD7ompvXiG87QjT6lzOszyXjTM86Uu7At7vNnt2xgyTLq5o9T4IxTYFyGxcULqpsmsfdg==}

  string-width@4.2.3:
    resolution: {integrity: sha512-wKyQRQpjJ0sIp62ErSZdGsjMJWsap5oRNihHhu6G7JVO/9jIB6UyevL+tXuOqrng8j/cxKTWyWUwvSTriiZz/g==}
    engines: {node: '>=8'}

  string-width@5.1.2:
    resolution: {integrity: sha512-HnLOCR3vjcY8beoNLtcjZ5/nxn2afmME6lhrDrebokqMap+XbeW8n9TXpPDOqdGK5qcI3oT0GKTW6wC7EMiVqA==}
    engines: {node: '>=12'}

  string_decoder@1.3.0:
    resolution: {integrity: sha512-hkRX8U1WjJFd8LsDJ2yQ/wWWxaopEsABU1XfkM8A+j0+85JAGppt16cr1Whg6KIbb4okU6Mql6BOj+uup/wKeA==}

  stringz@2.1.0:
    resolution: {integrity: sha512-KlywLT+MZ+v0IRepfMxRtnSvDCMc3nR1qqCs3m/qIbSOWkNZYT8XHQA31rS3TnKp0c5xjZu3M4GY/2aRKSi/6A==}

  strip-ansi@6.0.1:
    resolution: {integrity: sha512-Y38VPSHcqkFrCpFnQ9vuSXmquuv5oXOKpGeT6aGrr3o3Gc9AlVa6JBfUSOCnbxGGZF+/0ooI7KrPuUSztUdU5A==}
    engines: {node: '>=8'}

  strip-ansi@7.1.0:
    resolution: {integrity: sha512-iq6eVVI64nQQTRYq2KtEg2d2uU7LElhTJwsH4YzIHZshxlgZms/wIc4VoDQTlG/IvVIrBKG06CrZnp0qv7hkcQ==}
    engines: {node: '>=12'}

  strip-ansi@7.1.2:
    resolution: {integrity: sha512-gmBGslpoQJtgnMAvOVqGZpEz9dyoKTCzy2nfz/n8aIFhN/jCE/rCmcxabB6jOOHV+0WNnylOxaxBQPSvcWklhA==}
    engines: {node: '>=12'}

  strip-bom@4.0.0:
    resolution: {integrity: sha512-3xurFv5tEgii33Zi8Jtp55wEIILR9eh34FAW00PZf+JnSsTmV/ioewSgQl97JHvgjoRGwPShsWm+IdrxB35d0w==}
    engines: {node: '>=8'}

  strip-final-newline@2.0.0:
    resolution: {integrity: sha512-BrpvfNAE3dcvq7ll3xVumzjKjZQ5tI1sEUIKr3Uoks0XUl45St3FlatVqef9prk4jRDzhW6WZg+3bk93y6pLjA==}
    engines: {node: '>=6'}

  strip-json-comments@2.0.1:
    resolution: {integrity: sha512-4gB8na07fecVVkOI6Rs4e7T6NOTki5EmL7TUduTs6bu3EdnSycntVJ4re8kgZA+wx9IueI2Y11bfbgwtzuE0KQ==}
    engines: {node: '>=0.10.0'}

  strip-json-comments@3.1.1:
    resolution: {integrity: sha512-6fPc+R4ihwqP6N/aIv2f1gMH8lOVtWQHoqC4yK6oSDVVocumAsfCqjkXnqiYMhmMwS/mEHLp7Vehlt3ql6lEig==}
    engines: {node: '>=8'}

  stubborn-fs@2.0.0:
    resolution: {integrity: sha512-Y0AvSwDw8y+nlSNFXMm2g6L51rBGdAQT20J3YSOqxC53Lo3bjWRtr2BKcfYoAf352WYpsZSTURrA0tqhfgudPA==}

  stubborn-utils@1.0.2:
    resolution: {integrity: sha512-zOh9jPYI+xrNOyisSelgym4tolKTJCQd5GBhK0+0xJvcYDcwlOoxF/rnFKQ2KRZknXSG9jWAp66fwP6AxN9STg==}

  superagent@10.2.3:
    resolution: {integrity: sha512-y/hkYGeXAj7wUMjxRbB21g/l6aAEituGXM9Rwl4o20+SX3e8YOSV6BxFXl+dL3Uk0mjSL3kCbNkwURm8/gEDig==}
    engines: {node: '>=14.18.0'}

  supertest@7.1.4:
    resolution: {integrity: sha512-tjLPs7dVyqgItVFirHYqe2T+MfWc2VOBQ8QFKKbWTA3PU7liZR8zoSpAi/C1k1ilm9RsXIKYf197oap9wXGVYg==}
    engines: {node: '>=14.18.0'}

  supports-color@5.5.0:
    resolution: {integrity: sha512-QjVjwdXIt408MIiAqCX4oUKsgU2EqAGzs2Ppkm4aQYbjm+ZEWEcW4SfFNTr4uMNZma0ey4f5lgLrkB0aX0QMow==}
    engines: {node: '>=4'}

  supports-color@7.2.0:
    resolution: {integrity: sha512-qpCAvRl9stuOHveKsn7HncJRvv501qIacKzQlO/+Lwxc9+0q2wLyv4Dfvt80/DPn2pqOBsJdDiogXGR9+OvwRw==}
    engines: {node: '>=8'}

  supports-color@8.1.1:
    resolution: {integrity: sha512-MpUEN2OodtUzxvKQl72cUF7RQ5EiHsGvSsVG0ia9c5RbWGL2CI4C7EpPS8UTBIplnlzZiNuV56w+FuNxy3ty2Q==}
    engines: {node: '>=10'}

  svix@1.76.1:
    resolution: {integrity: sha512-CRuDWBTgYfDnBLRaZdKp9VuoPcNUq9An14c/k+4YJ15Qc5Grvf66vp0jvTltd4t7OIRj+8lM1DAgvSgvf7hdLw==}

  svix@1.82.0:
    resolution: {integrity: sha512-K2M7yFSzuwJVPxi2/I5R9STofIQ8gO4PZ+ptZ5RB+zhTNHO12UtYk+uuuA2wIQ4wCj3GYY1WhvKYDeYqptIwKg==}

  swagger-jsdoc@6.2.8:
    resolution: {integrity: sha512-VPvil1+JRpmJ55CgAtn8DIcpBs0bL5L3q5bVQvF4tAW/k/9JYSj7dCpaYCAv5rufe0vcCbBRQXGvzpkWjvLklQ==}
    engines: {node: '>=12.0.0'}
    hasBin: true

  swagger-parser@10.0.3:
    resolution: {integrity: sha512-nF7oMeL4KypldrQhac8RyHerJeGPD1p2xDh900GPvc+Nk7nWP6jX2FcC7WmkinMoAmoO774+AFXcWsW8gMWEIg==}
    engines: {node: '>=10'}

  swagger-ui-dist@5.28.1:
    resolution: {integrity: sha512-IvPrtNi8MvjiuDgoSmPYgg27Lvu38fnLD1OSd8Y103xXsPAqezVNnNeHnVCZ/d+CMXJblflGaIyHxAYIF3O71w==}

  swagger-ui-express@5.0.1:
    resolution: {integrity: sha512-SrNU3RiBGTLLmFU8GIJdOdanJTl4TOmT27tt3bWWHppqYmAZ6IDuEuBvMU6nZq0zLEe6b/1rACXCgLZqO6ZfrA==}
    engines: {node: '>= v0.10.32'}
    peerDependencies:
      express: '>=4.0.0 || >=5.0.0-beta'

  symbol-tree@3.2.4:
    resolution: {integrity: sha512-9QNk5KwDF+Bvz+PyObkmSYjI5ksVUYtjW7AU22r2NKcfLJcXp96hkDWU3+XndOsUb+AQ9QhfzfCT2O+CNWT5Tw==}

  synckit@0.11.11:
    resolution: {integrity: sha512-MeQTA1r0litLUf0Rp/iisCaL8761lKAZHaimlbGK4j0HysC4PLfqygQj9srcs0m2RdtDYnF8UuYyKpbjHYp7Jw==}
    engines: {node: ^14.18.0 || >=16.0.0}

  tagged-tag@1.0.0:
    resolution: {integrity: sha512-yEFYrVhod+hdNyx7g5Bnkkb0G6si8HJurOoOEgC8B/O0uXLHlaey/65KRv6cuWBNhBgHKAROVpc7QyYqE5gFng==}
    engines: {node: '>=20'}

  tar-fs@3.1.1:
    resolution: {integrity: sha512-LZA0oaPOc2fVo82Txf3gw+AkEd38szODlptMYejQUhndHMLQ9M059uXR+AfS7DNo0NpINvSqDsvyaCrBVkptWg==}

  tar-stream@3.1.7:
    resolution: {integrity: sha512-qJj60CXt7IU1Ffyc3NJMjh6EkuCFej46zUqJ4J7pqYlThyd9bO0XBTmcOIhSzZJVWfsLks0+nle/j538YAW9RQ==}

  tar@7.5.2:
    resolution: {integrity: sha512-7NyxrTE4Anh8km8iEy7o0QYPs+0JKBTj5ZaqHg6B39erLg0qYXN3BijtShwbsNSvQ+LN75+KV+C4QR/f6Gwnpg==}
    engines: {node: '>=18'}

  test-exclude@6.0.0:
    resolution: {integrity: sha512-cAGWPIyOHU6zlmg88jwm7VRyXnMN7iV68OGAbYDk/Mh/xC/pzVPlQtY6ngoIH/5/tciuhGfvESU8GrHrcxD56w==}
    engines: {node: '>=8'}

  text-decoder@1.2.3:
    resolution: {integrity: sha512-3/o9z3X0X0fTupwsYvR03pJ/DjWuqqrfwBgTQzdWDiQSm9KitAyz/9WqsT2JQW7KV2m+bC2ol/zqpW37NHxLaA==}

  text-hex@1.0.0:
    resolution: {integrity: sha512-uuVGNWzgJ4yhRaNSiubPY7OjISw4sw4E5Uv0wbjp+OzcbmVU/rsT8ujgcXJhn9ypzsgr5vlzpPqP+MBBKcGvbg==}

  tldts-core@7.0.19:
    resolution: {integrity: sha512-lJX2dEWx0SGH4O6p+7FPwYmJ/bu1JbcGJ8RLaG9b7liIgZ85itUVEPbMtWRVrde/0fnDPEPHW10ZsKW3kVsE9A==}

  tldts@7.0.19:
    resolution: {integrity: sha512-8PWx8tvC4jDB39BQw1m4x8y5MH1BcQ5xHeL2n7UVFulMPH/3Q0uiamahFJ3lXA0zO2SUyRXuVVbWSDmstlt9YA==}
    hasBin: true

  tmpl@1.0.5:
    resolution: {integrity: sha512-3f0uOEAQwIqGuWW2MVzYg8fV/QNnc/IpuJNG837rLuczAaLVHslWHZQj4IGiEl5Hs3kkbhwL9Ab7Hrsmuj+Smw==}

  to-regex-range@5.0.1:
    resolution: {integrity: sha512-65P7iz6X5yEr1cwcgvQxbbIw7Uk3gOy5dIdtZ4rDveLqhrdJP+Li/Hx6tyK0NEb+2GCyneCMJiGqrADCSNk8sQ==}
    engines: {node: '>=8.0'}

  toidentifier@1.0.1:
    resolution: {integrity: sha512-o5sSPKEkg/DIQNmH43V0/uerLrpzVedkUh8tGNvaeXpfpuwjKenlSox/2O/BTlZUtEe+JG7s5YhEz608PlAHRA==}
    engines: {node: '>=0.6'}

  touch@3.1.1:
    resolution: {integrity: sha512-r0eojU4bI8MnHr8c5bNo7lJDdI2qXlWWJk6a9EAFG7vbhTjElYhBVS3/miuE0uOuoLdb8Mc/rVfsmm6eo5o9GA==}
    hasBin: true

  tough-cookie@6.0.0:
    resolution: {integrity: sha512-kXuRi1mtaKMrsLUxz3sQYvVl37B0Ns6MzfrtV5DvJceE9bPyspOqk9xxv7XbZWcfLWbFmm997vl83qUWVJA64w==}
    engines: {node: '>=16'}

  tr46@5.1.1:
    resolution: {integrity: sha512-hdF5ZgjTqgAntKkklYw0R03MG2x/bSzTtkxmIRw/sTNV8YXsCJ1tfLAX23lhxhHJlEf3CRCOCGGWw3vI3GaSPw==}
    engines: {node: '>=18'}

  tr46@6.0.0:
    resolution: {integrity: sha512-bLVMLPtstlZ4iMQHpFHTR7GAGj2jxi8Dg0s2h2MafAE4uSWF98FC/3MomU51iQAMf8/qDUbKWf5GxuvvVcXEhw==}
    engines: {node: '>=20'}

  tree-kill@1.2.2:
    resolution: {integrity: sha512-L0Orpi8qGpRG//Nd+H90vFB+3iHnue1zSSGmNOOCh1GLJ7rUKVwV2HvijphGQS2UmhUZewS9VgvxYIdgr+fG1A==}
    hasBin: true

  triple-beam@1.4.1:
    resolution: {integrity: sha512-aZbgViZrg1QNcG+LULa7nhZpJTZSLm/mXnHXnbAbjmN5aSa0y7V+wvv6+4WaBtpISJzThKy+PIPxc1Nq1EJ9mg==}
    engines: {node: '>= 14.0.0'}

  ts-jest@29.4.6:
    resolution: {integrity: sha512-fSpWtOO/1AjSNQguk43hb/JCo16oJDnMJf3CdEGNkqsEX3t0KX96xvyX1D7PfLCpVoKu4MfVrqUkFyblYoY4lA==}
    engines: {node: ^14.15.0 || ^16.10.0 || ^18.0.0 || >=20.0.0}
    hasBin: true
    peerDependencies:
      '@babel/core': '>=7.0.0-beta.0 <8'
      '@jest/transform': ^29.0.0 || ^30.0.0
      '@jest/types': ^29.0.0 || ^30.0.0
      babel-jest: ^29.0.0 || ^30.0.0
      esbuild: '*'
      jest: ^29.0.0 || ^30.0.0
      jest-util: ^29.0.0 || ^30.0.0
      typescript: '>=4.3 <6'
    peerDependenciesMeta:
      '@babel/core':
        optional: true
      '@jest/transform':
        optional: true
      '@jest/types':
        optional: true
      babel-jest:
        optional: true
      esbuild:
        optional: true
      jest-util:
        optional: true

  ts-node@10.9.2:
    resolution: {integrity: sha512-f0FFpIdcHgn8zcPSbf1dRevwt047YMnaiJM3u2w2RewrB+fob/zePZcrOyQoLMMO7aBIddLcQIEK5dYjkLnGrQ==}
    hasBin: true
    peerDependencies:
      '@swc/core': '>=1.2.50'
      '@swc/wasm': '>=1.2.50'
      '@types/node': '*'
      typescript: '>=2.7'
    peerDependenciesMeta:
      '@swc/core':
        optional: true
      '@swc/wasm':
        optional: true

  tslib@1.14.1:
    resolution: {integrity: sha512-Xni35NKzjgMrwevysHTCArtLDpPvye8zV/0E4EyYn43P7/7qvQwPh9BGkHewbMulVntbigmcT7rdX3BNo9wRJg==}

  tslib@2.8.1:
    resolution: {integrity: sha512-oJFu94HQb+KVduSUQL7wnpmqnfmLsOA/nAh6b6EH0wCEoK0/mPeXU6c3wKDV83MkOuHPRHtSXKKU99IBazS/2w==}

  tsyringe@4.10.0:
    resolution: {integrity: sha512-axr3IdNuVIxnaK5XGEUFTu3YmAQ6lllgrvqfEoR16g/HGnYY/6We4oWENtAnzK6/LpJ2ur9PAb80RBt7/U4ugw==}
    engines: {node: '>= 6.0.0'}

  type-check@0.3.2:
    resolution: {integrity: sha512-ZCmOJdvOWDBYJlzAoFkC+Q0+bUyEOS1ltgp1MGU03fqHG+dbi9tBFU2Rd9QKiDZFAYrhPh2JUf7rZRIuHRKtOg==}
    engines: {node: '>= 0.8.0'}

  type-detect@4.0.8:
    resolution: {integrity: sha512-0fr/mIH1dlO+x7TlcMy+bIDqKPsw/70tVyeHW787goQjhmqaZe10uwLujubK9q9Lg6Fiho1KUKDYz0Z7k7g5/g==}
    engines: {node: '>=4'}

  type-fest@0.21.3:
    resolution: {integrity: sha512-t0rzBq87m3fVcduHDUFhKmyyX+9eo6WQjZvf51Ea/M0Q7+T374Jp1aUiyUl0GKxp8M/OETVHSDvmkyPgvX+X2w==}
    engines: {node: '>=10'}

  type-fest@2.19.0:
    resolution: {integrity: sha512-RAH822pAdBgcNMAfWnCBU3CFZcfZ/i1eZjwFU/dsLKumyuuP3niueg2UAukXYF0E2AAoc82ZSSf9J0WQBinzHA==}
    engines: {node: '>=12.20'}

  type-fest@4.41.0:
    resolution: {integrity: sha512-TeTSQ6H5YHvpqVwBRcnLDCBnDOHWYu7IvGbHT6N8AOymcr9PJGjc1GTtiWZTYg0NCgYwvnYWEkVChQAr9bjfwA==}
    engines: {node: '>=16'}

  type-fest@5.3.1:
    resolution: {integrity: sha512-VCn+LMHbd4t6sF3wfU/+HKT63C9OoyrSIf4b+vtWHpt2U7/4InZG467YDNMFMR70DdHjAdpPWmw2lzRdg0Xqqg==}
    engines: {node: '>=20'}

  type-is@1.6.18:
    resolution: {integrity: sha512-TkRKr9sUTxEH8MdfuCSP7VizJyzRNMjj2J2do2Jr3Kym598JVdEksuzPQCnlFPW4ky9Q+iA+ma9BGm06XQBy8g==}
    engines: {node: '>= 0.6'}

  type-is@2.0.1:
    resolution: {integrity: sha512-OZs6gsjF4vMp32qrCbiVSkrFmXtG/AZhY3t0iAMrMBiAZyV9oALtXO8hsrHbMXF9x6L3grlFuwW2oAz7cav+Gw==}
    engines: {node: '>= 0.6'}

  typedarray@0.0.6:
    resolution: {integrity: sha512-/aCDEGatGvZ2BIk+HmLf4ifCJFwvKFNb9/JeZPMulfgFracn9QFcAf5GO8B/mweUjSoblS5In0cWhqpfs/5PQA==}

  typescript@5.9.3:
    resolution: {integrity: sha512-jl1vZzPDinLr9eUt3J/t7V6FgNEw9QjvBPdysz9KfQDD41fQrC2Y4vKQdiaUpFT4bXlb1RHhLpp8wtm6M5TgSw==}
    engines: {node: '>=14.17'}
    hasBin: true

  uglify-js@3.19.3:
    resolution: {integrity: sha512-v3Xu+yuwBXisp6QYTcH4UbH+xYJXqnq2m/LtQVWKWzYc1iehYnLixoQDN9FH6/j9/oybfd6W9Ghwkl8+UMKTKQ==}
    engines: {node: '>=0.8.0'}
    hasBin: true

  uint8array-extras@1.5.0:
    resolution: {integrity: sha512-rvKSBiC5zqCCiDZ9kAOszZcDvdAHwwIKJG33Ykj43OKcWsnmcBRL09YTU4nOeHZ8Y2a7l1MgTd08SBe9A8Qj6A==}
    engines: {node: '>=18'}

  undefsafe@2.0.5:
    resolution: {integrity: sha512-WxONCrssBM8TSPRqN5EmsjVrsv4A8X12J4ArBiiayv3DyyG3ZlIg6yysuuSYdZsVz3TKcTg2fd//Ujd4CHV1iA==}

  undici-types@6.21.0:
    resolution: {integrity: sha512-iwDZqg0QAGrg9Rav5H4n0M64c3mkR59cJ6wQp+7C4nI0gsmExaedaYLNO44eT4AtBBwjbTiGPMlt2Md0T9H9JQ==}

  undici-types@7.16.0:
    resolution: {integrity: sha512-Zz+aZWSj8LE6zoxD+xrjh4VfkIG8Ya6LvYkZqtUQGJPZjYl53ypCaUwWqo7eI0x66KBGeRo+mlBEkMSeSZ38Nw==}

  undici@7.15.0:
    resolution: {integrity: sha512-7oZJCPvvMvTd0OlqWsIxTuItTpJBpU1tcbVl24FMn3xt3+VSunwUasmfPJRE57oNO1KsZ4PgA1xTdAX4hq8NyQ==}
    engines: {node: '>=20.18.1'}

  unpipe@1.0.0:
    resolution: {integrity: sha512-pjy2bYhSsufwWlKwPc+l3cN7+wuJlK6uz0YdJEOlQDbl6jo/YlPi4mb8agUkVC8BF7V8NuzeyPNqRksA3hztKQ==}
    engines: {node: '>= 0.8'}

  unrs-resolver@1.11.1:
    resolution: {integrity: sha512-bSjt9pjaEBnNiGgc9rUiHGKv5l4/TGzDmYw3RhnkJGtLhbnnA/5qJj7x3dNDCRx/PJxu774LlH8lCOlB4hEfKg==}

  update-browserslist-db@1.2.2:
    resolution: {integrity: sha512-E85pfNzMQ9jpKkA7+TJAi4TJN+tBCuWh5rUcS/sv6cFi+1q9LYDwDI5dpUL0u/73EElyQ8d3TEaeW4sPedBqYA==}
    hasBin: true
    peerDependencies:
      browserslist: '>= 4.21.0'

  update-check@1.5.4:
    resolution: {integrity: sha512-5YHsflzHP4t1G+8WGPlvKbJEbAJGCgw+Em+dGR1KmBUbr1J36SJBqlHLjR7oob7sco5hWHGQVcr9B2poIVDDTQ==}

  uri-js@4.4.1:
    resolution: {integrity: sha512-7rKUyy33Q1yc98pQ1DAmLtwX109F7TIfWlW1Ydo8Wl1ii1SeHieeh0HHfPeL2fMXK6z0s8ecKs9frCuLJvndBg==}

  url-parse@1.5.10:
    resolution: {integrity: sha512-WypcfiRhfeUP9vvF0j6rw0J3hrWrw6iZv3+22h6iRMJ/8z1Tj6XfLP4DsUix5MhMPnXpiHDoKyoZ/bdCkwBCiQ==}

  util-deprecate@1.0.2:
    resolution: {integrity: sha512-EPD5q1uXyFxJpCrLnCc1nHnq3gOa6DZBocAIiI2TaSCA7VCJ1UJDMagCzIkXNsUYfD1daK//LTEQ8xiIbrHtcw==}

  util@0.12.5:
    resolution: {integrity: sha512-kZf/K6hEIrWHI6XqOFUiiMa+79wE/D8Q+NCNAWclkyg3b4d2k7s0QGepNjiABc+aR3N1PAyHL7p6UcLY6LmrnA==}

  uuid@10.0.0:
    resolution: {integrity: sha512-8XkAphELsDnEGrDxUOHB3RGvXz6TeuYSGEZBOjtTtPm2lwhGBjLgOzLHB63IUWfBpNucQjND6d3AOudO+H3RWQ==}
    hasBin: true

  uuid@13.0.0:
    resolution: {integrity: sha512-XQegIaBTVUjSHliKqcnFqYypAd4S+WCYt5NIeRs6w/UAry7z8Y9j5ZwRRL4kzq9U3sD6v+85er9FvkEaBpji2w==}
    hasBin: true

  v8-compile-cache-lib@3.0.1:
    resolution: {integrity: sha512-wa7YjyUGfNZngI/vtK0UHAN+lgDCxBPCylVXGp0zu59Fz5aiGtNXaq3DhIov063MorB+VfufLh3JlF2KdTK3xg==}

  v8-to-istanbul@9.3.0:
    resolution: {integrity: sha512-kiGUalWN+rgBJ/1OHZsBtU4rXZOfj/7rKQxULKlIzwzQSvMJUUNgPwJEEh7gU6xEVxC0ahoOBvN2YI8GH6FNgA==}
    engines: {node: '>=10.12.0'}

  validator@13.15.26:
    resolution: {integrity: sha512-spH26xU080ydGggxRyR1Yhcbgx+j3y5jbNXk/8L+iRvdIEQ4uTRH2Sgf2dokud6Q4oAtsbNvJ1Ft+9xmm6IZcA==}
    engines: {node: '>= 0.10'}

  vary@1.1.2:
    resolution: {integrity: sha512-BNGbWLfd0eUPabhkXUVm0j8uuvREyTh5ovRa/dyow/BqAbZJyC+5fU+IzQOzmAKzYqYRAISoRhdQr3eIZ/PXqg==}
    engines: {node: '>= 0.8'}

  w3c-xmlserializer@5.0.0:
    resolution: {integrity: sha512-o8qghlI8NZHU1lLPrpi2+Uq7abh4GGPpYANlalzWxyWteJOCsr/P+oPBA49TOLu5FTZO4d3F9MnWJfiMo4BkmA==}
    engines: {node: '>=18'}

  walker@1.0.8:
    resolution: {integrity: sha512-ts/8E8l5b7kY0vlWLewOkDXMmPdLcVV4GmOQLyxuSswIJsweeFZtAsMF7k1Nszz+TYBQrlYRmzOnr398y1JemQ==}

  webidl-conversions@7.0.0:
    resolution: {integrity: sha512-VwddBukDzu71offAQR975unBIGqfKZpM+8ZX6ySk8nYhVoo5CYaZyzt3YBvYtRtO+aoGlqxPg/B87NGVZ/fu6g==}
    engines: {node: '>=12'}

  webidl-conversions@8.0.0:
    resolution: {integrity: sha512-n4W4YFyz5JzOfQeA8oN7dUYpR+MBP3PIUsn2jLjWXwK5ASUzt0Jc/A5sAUZoCYFJRGF0FBKJ+1JjN43rNdsQzA==}
    engines: {node: '>=20'}

  whatwg-encoding@3.1.1:
    resolution: {integrity: sha512-6qN4hJdMwfYBtE3YBTTHhoeuUrDBPZmbQaxWAqSALV/MeEnR5z1xd8UKud2RAkFoPkmB+hli1TZSnyi84xz1vQ==}
    engines: {node: '>=18'}
    deprecated: Use @exodus/bytes instead for a more spec-conformant and faster implementation

  whatwg-mimetype@4.0.0:
    resolution: {integrity: sha512-QaKxh0eNIi2mE9p2vEdzfagOKHCcj1pJ56EEHGQOVxp8r9/iszLUUV7v89x9O1p/T+NlTM5W7jW6+cz4Fq1YVg==}
    engines: {node: '>=18'}

  whatwg-url@14.2.0:
    resolution: {integrity: sha512-De72GdQZzNTUBBChsXueQUnPKDkg/5A5zp7pFDuQAj5UFoENpiACU0wlCvzpAGnTkj++ihpKwKyYewn/XNUbKw==}
    engines: {node: '>=18'}

  whatwg-url@15.1.0:
    resolution: {integrity: sha512-2ytDk0kiEj/yu90JOAp44PVPUkO9+jVhyf+SybKlRHSDlvOOZhdPIrr7xTH64l4WixO2cP+wQIcgujkGBPPz6g==}
    engines: {node: '>=20'}

  when-exit@2.1.5:
    resolution: {integrity: sha512-VGkKJ564kzt6Ms1dbgPP/yuIoQCrsFAnRbptpC5wOEsDaNsbCB2bnfnaA8i/vRs5tjUSEOtIuvl9/MyVsvQZCg==}

  which-module@2.0.1:
    resolution: {integrity: sha512-iBdZ57RDvnOR9AGBhML2vFZf7h8vmBjhoaZqODJBFWHVtKkDmKuHai3cx5PgVMrX5YDNp27AofYbAwctSS+vhQ==}

  which-typed-array@1.1.19:
    resolution: {integrity: sha512-rEvr90Bck4WZt9HHFC4DJMsjvu7x+r6bImz0/BrbWb7A2djJ8hnZMrWnHo9F8ssv0OMErasDhftrfROTyqSDrw==}
    engines: {node: '>= 0.4'}

  which@2.0.2:
    resolution: {integrity: sha512-BLI3Tl1TW3Pvl70l3yq3Y64i+awpwXqsGBYWkkqMtnbXgrMD+yj7rhW0kuEDxzJaYXGjEW5ogapKNMEKNMjibA==}
    engines: {node: '>= 8'}
    hasBin: true

  widest-line@4.0.1:
    resolution: {integrity: sha512-o0cyEG0e8GPzT4iGHphIOh0cJOV8fivsXxddQasHPHfoZf1ZexrfeA21w2NaEN1RHE+fXlfISmOE8R9N3u3Qig==}
    engines: {node: '>=12'}

  winston-transport@4.9.0:
    resolution: {integrity: sha512-8drMJ4rkgaPo1Me4zD/3WLfI/zPdA9o2IipKODunnGDcuqbHwjsbB79ylv04LCGGzU0xQ6vTznOMpQGaLhhm6A==}
    engines: {node: '>= 12.0.0'}

  winston@3.19.0:
    resolution: {integrity: sha512-LZNJgPzfKR+/J3cHkxcpHKpKKvGfDZVPS4hfJCc4cCG0CgYzvlD6yE/S3CIL/Yt91ak327YCpiF/0MyeZHEHKA==}
    engines: {node: '>= 12.0.0'}

  word-wrap@1.2.5:
    resolution: {integrity: sha512-BN22B5eaMMI9UMtjrGd5g5eCYPpCPDUy0FJXbYsaT5zYxjFOckS53SQDE3pWkVoWpHXVb3BrYcEN4Twa55B5cA==}
    engines: {node: '>=0.10.0'}

  wordwrap@1.0.0:
    resolution: {integrity: sha512-gvVzJFlPycKc5dZN4yPkP8w7Dc37BtP1yczEneOb4uq34pXZcvrtRTmWV8W+Ume+XCxKgbjM+nevkyFPMybd4Q==}

  wrap-ansi@6.2.0:
    resolution: {integrity: sha512-r6lPcBGxZXlIcymEu7InxDMhdW0KDxpLgoFLcguasxCaJ/SOIZwINatK9KY/tf+ZrlywOKU0UDj3ATXUBfxJXA==}
    engines: {node: '>=8'}

  wrap-ansi@7.0.0:
    resolution: {integrity: sha512-YVGIj2kamLSTxw6NsZjoBxfSwsn0ycdesmc4p+Q21c5zPuZ1pl+NfxVdxPtdHvmNVOQ6XSYG4AUtyt/Fi7D16Q==}
    engines: {node: '>=10'}

  wrap-ansi@8.1.0:
    resolution: {integrity: sha512-si7QWI6zUMq56bESFvagtmzMdGOtoxfR+Sez11Mobfc7tm+VkUckk9bW2UeffTGVUbOksxmSw0AA2gs8g71NCQ==}
    engines: {node: '>=12'}

  wrappy@1.0.2:
    resolution: {integrity: sha512-l4Sp/DRseor9wL6EvV2+TuQn63dMkPjZ/sp9XkghTEbV9KlPS1xUsZ3u7/IQO4wxtcFB4bgpQPRcR3QCvezPcQ==}

  write-file-atomic@5.0.1:
    resolution: {integrity: sha512-+QU2zd6OTD8XWIJCbffaiQeH9U73qIqafo1x6V1snCWYGJf6cVE0cDR4D8xRzcEnfI21IFrUPzPGtcPf8AC+Rw==}
    engines: {node: ^14.17.0 || ^16.13.0 || >=18.0.0}

  ws@8.18.3:
    resolution: {integrity: sha512-PEIGCY5tSlUt50cqyMXfCzX+oOPqN0vuGqWzbcJ2xvnkzkq46oOpz7dQaTDBdfICb4N14+GARUDw2XV2N4tvzg==}
    engines: {node: '>=10.0.0'}
    peerDependencies:
      bufferutil: ^4.0.1
      utf-8-validate: '>=5.0.2'
    peerDependenciesMeta:
      bufferutil:
        optional: true
      utf-8-validate:
        optional: true

  xml-name-validator@5.0.0:
    resolution: {integrity: sha512-EvGK8EJ3DhaHfbRlETOWAS5pO9MZITeauHKJyb8wyajUfQUenkIg2MvLDTZ4T/TgIcm3HU0TFBgWWboAZ30UHg==}
    engines: {node: '>=18'}

  xmlchars@2.2.0:
    resolution: {integrity: sha512-JZnDKK8B0RCDw84FNdDAIpZK+JuJw+s7Lz8nksI7SIuU3UXJJslUthsi+uWBUYOwPFwW7W7PRLRfUKpxjtjFCw==}

  xtend@4.0.2:
    resolution: {integrity: sha512-LKYU1iAXJXUgAXn9URjiu+MWhyUXHsvfp7mcuYm9dSUKK0/CjtrUwFAxD82/mCWbtLsGjFIad0wIsod4zrTAEQ==}
    engines: {node: '>=0.4'}

  y18n@4.0.3:
    resolution: {integrity: sha512-JKhqTOwSrqNA1NY5lSztJ1GrBiUodLMmIZuLiDaMRJ+itFd+ABVE8XBjOvIWL+rSqNDC74LCSFmlb/U4UZ4hJQ==}

  y18n@5.0.8:
    resolution: {integrity: sha512-0pfFzegeDWJHJIAmTLRP2DwHjdF5s7jo9tuztdQxAhINCdvS+3nGINqPd00AphqJR/0LhANUS6/+7SCb98YOfA==}
    engines: {node: '>=10'}

  yallist@3.1.1:
    resolution: {integrity: sha512-a4UGQaWPH59mOXUYnAG2ewncQS4i4F43Tv3JoAM+s2VDAmS9NsK8GpDMLrCHPksFT7h3K6TOoUNn2pb7RoXx4g==}

  yallist@5.0.0:
    resolution: {integrity: sha512-YgvUTfwqyc7UXVMrB+SImsVYSmTS8X/tSrtdNZMImM+n7+QTriRXyXim0mBrTXNeqzVF0KWGgHPeiyViFFrNDw==}
    engines: {node: '>=18'}

  yaml@2.0.0-1:
    resolution: {integrity: sha512-W7h5dEhywMKenDJh2iX/LABkbFnBxasD27oyXWDS/feDsxiw0dD5ncXdYXgkvAsXIY2MpW/ZKkr9IU30DBdMNQ==}
    engines: {node: '>= 6'}

  yargs-parser@18.1.3:
    resolution: {integrity: sha512-o50j0JeToy/4K6OZcaQmW6lyXXKhq7csREXcDwk2omFPJEwUNOVtJKvmDr9EI1fAJZUyZcRF7kxGBWmRXudrCQ==}
    engines: {node: '>=6'}

  yargs-parser@21.1.1:
    resolution: {integrity: sha512-tVpsJW7DdjecAiFpbIB1e3qxIQsE6NoPc5/eTdrbbIC4h0LVsWhnoa3g+m2HclBIujHzsxZ4VJVA+GUuc2/LBw==}
    engines: {node: '>=12'}

  yargs@15.4.1:
    resolution: {integrity: sha512-aePbxDmcYW++PaqBsJ+HYUFwCdv4LVvdnhBy78E57PIor8/OVvhMrADFFEDh8DHDFRv/O9i3lPhsENjO7QX0+A==}
    engines: {node: '>=8'}

  yargs@17.7.2:
    resolution: {integrity: sha512-7dSzzRQ++CKnNI/krKnYRV7JKKPUXMEh61soaHKg9mrWEhzFWhFnxPxGl+69cD1Ou63C13NUPCnmIcrvqCuM6w==}
    engines: {node: '>=12'}

  yn@3.1.1:
    resolution: {integrity: sha512-Ux4ygGWsu2c7isFWe8Yu1YluJmqVhxqK2cLXNQA5AcC3QfbGNpM7fu0Y8b/z16pXLnFxZYvWhd3fhBY9DLmC6Q==}
    engines: {node: '>=6'}

  yocto-queue@0.1.0:
    resolution: {integrity: sha512-rVksvsnNCdJ/ohGc6xgPwyN8eheCxsiLM8mxuE/t/mOVqJewPuO1miLpTHQiRgTKCLexL4MeAFVagts7HmNZ2Q==}
    engines: {node: '>=10'}

  z-schema@5.0.5:
    resolution: {integrity: sha512-D7eujBWkLa3p2sIpJA0d1pr7es+a7m0vFAnZLlCEKq/Ij2k0MLi9Br2UPxoxdYystm5K1yeBGzub0FlYUEWj2Q==}
    engines: {node: '>=8.0.0'}
    hasBin: true

  zod@4.2.1:
    resolution: {integrity: sha512-0wZ1IRqGGhMP76gLqz8EyfBXKk0J2qo2+H3fi4mcUP/KtTocoX08nmIAHl1Z2kJIZbZee8KOpBCSNPRgauucjw==}

snapshots:

  '@acemir/cssom@0.9.30': {}

  '@apidevtools/json-schema-ref-parser@9.1.2':
    dependencies:
      '@jsdevtools/ono': 7.1.3
      '@types/json-schema': 7.0.15
      call-me-maybe: 1.0.2
      js-yaml: 4.1.1

  '@apidevtools/openapi-schemas@2.1.0': {}

  '@apidevtools/swagger-methods@3.0.2': {}

  '@apidevtools/swagger-parser@10.0.3(openapi-types@12.1.3)':
    dependencies:
      '@apidevtools/json-schema-ref-parser': 9.1.2
      '@apidevtools/openapi-schemas': 2.1.0
      '@apidevtools/swagger-methods': 3.0.2
      '@jsdevtools/ono': 7.1.3
      call-me-maybe: 1.0.2
      openapi-types: 12.1.3
      z-schema: 5.0.5

  '@asamuzakjp/css-color@4.1.1':
    dependencies:
      '@csstools/css-calc': 2.1.4(@csstools/css-parser-algorithms@3.0.5(@csstools/css-tokenizer@3.0.4))(@csstools/css-tokenizer@3.0.4)
      '@csstools/css-color-parser': 3.1.0(@csstools/css-parser-algorithms@3.0.5(@csstools/css-tokenizer@3.0.4))(@csstools/css-tokenizer@3.0.4)
      '@csstools/css-parser-algorithms': 3.0.5(@csstools/css-tokenizer@3.0.4)
      '@csstools/css-tokenizer': 3.0.4
      lru-cache: 11.2.4

  '@asamuzakjp/dom-selector@6.7.6':
    dependencies:
      '@asamuzakjp/nwsapi': 2.3.9
      bidi-js: 1.0.3
      css-tree: 3.1.0
      is-potential-custom-element-name: 1.0.1
      lru-cache: 11.2.4

  '@asamuzakjp/nwsapi@2.3.9': {}

  '@babel/code-frame@7.27.1':
    dependencies:
      '@babel/helper-validator-identifier': 7.27.1
      js-tokens: 4.0.0
      picocolors: 1.1.1

  '@babel/compat-data@7.28.5': {}

  '@babel/core@7.28.5':
    dependencies:
      '@babel/code-frame': 7.27.1
      '@babel/generator': 7.28.5
      '@babel/helper-compilation-targets': 7.27.2
      '@babel/helper-module-transforms': 7.28.3(@babel/core@7.28.5)
      '@babel/helpers': 7.28.4
      '@babel/parser': 7.28.5
      '@babel/template': 7.27.2
      '@babel/traverse': 7.28.5
      '@babel/types': 7.28.5
      '@jridgewell/remapping': 2.3.5
      convert-source-map: 2.0.0
      debug: 4.4.3
      gensync: 1.0.0-beta.2
      json5: 2.2.3
      semver: 6.3.1
    transitivePeerDependencies:
      - supports-color

  '@babel/generator@7.28.5':
    dependencies:
      '@babel/parser': 7.28.5
      '@babel/types': 7.28.5
      '@jridgewell/gen-mapping': 0.3.13
      '@jridgewell/trace-mapping': 0.3.31
      jsesc: 3.1.0

  '@babel/helper-compilation-targets@7.27.2':
    dependencies:
      '@babel/compat-data': 7.28.5
      '@babel/helper-validator-option': 7.27.1
      browserslist: 4.28.1
      lru-cache: 5.1.1
      semver: 6.3.1

  '@babel/helper-globals@7.28.0': {}

  '@babel/helper-module-imports@7.27.1':
    dependencies:
      '@babel/traverse': 7.28.5
      '@babel/types': 7.28.5
    transitivePeerDependencies:
      - supports-color

  '@babel/helper-module-transforms@7.28.3(@babel/core@7.28.5)':
    dependencies:
      '@babel/core': 7.28.5
      '@babel/helper-module-imports': 7.27.1
      '@babel/helper-validator-identifier': 7.28.5
      '@babel/traverse': 7.28.5
    transitivePeerDependencies:
      - supports-color

  '@babel/helper-plugin-utils@7.27.1': {}

  '@babel/helper-string-parser@7.27.1': {}

  '@babel/helper-validator-identifier@7.27.1': {}

  '@babel/helper-validator-identifier@7.28.5': {}

  '@babel/helper-validator-option@7.27.1': {}

  '@babel/helpers@7.28.4':
    dependencies:
      '@babel/template': 7.27.2
      '@babel/types': 7.28.5

  '@babel/parser@7.28.5':
    dependencies:
      '@babel/types': 7.28.5

  '@babel/plugin-syntax-async-generators@7.8.4(@babel/core@7.28.5)':
    dependencies:
      '@babel/core': 7.28.5
      '@babel/helper-plugin-utils': 7.27.1

  '@babel/plugin-syntax-bigint@7.8.3(@babel/core@7.28.5)':
    dependencies:
      '@babel/core': 7.28.5
      '@babel/helper-plugin-utils': 7.27.1

  '@babel/plugin-syntax-class-properties@7.12.13(@babel/core@7.28.5)':
    dependencies:
      '@babel/core': 7.28.5
      '@babel/helper-plugin-utils': 7.27.1

  '@babel/plugin-syntax-class-static-block@7.14.5(@babel/core@7.28.5)':
    dependencies:
      '@babel/core': 7.28.5
      '@babel/helper-plugin-utils': 7.27.1

  '@babel/plugin-syntax-import-attributes@7.27.1(@babel/core@7.28.5)':
    dependencies:
      '@babel/core': 7.28.5
      '@babel/helper-plugin-utils': 7.27.1

  '@babel/plugin-syntax-import-meta@7.10.4(@babel/core@7.28.5)':
    dependencies:
      '@babel/core': 7.28.5
      '@babel/helper-plugin-utils': 7.27.1

  '@babel/plugin-syntax-json-strings@7.8.3(@babel/core@7.28.5)':
    dependencies:
      '@babel/core': 7.28.5
      '@babel/helper-plugin-utils': 7.27.1

  '@babel/plugin-syntax-jsx@7.27.1(@babel/core@7.28.5)':
    dependencies:
      '@babel/core': 7.28.5
      '@babel/helper-plugin-utils': 7.27.1

  '@babel/plugin-syntax-logical-assignment-operators@7.10.4(@babel/core@7.28.5)':
    dependencies:
      '@babel/core': 7.28.5
      '@babel/helper-plugin-utils': 7.27.1

  '@babel/plugin-syntax-nullish-coalescing-operator@7.8.3(@babel/core@7.28.5)':
    dependencies:
      '@babel/core': 7.28.5
      '@babel/helper-plugin-utils': 7.27.1

  '@babel/plugin-syntax-numeric-separator@7.10.4(@babel/core@7.28.5)':
    dependencies:
      '@babel/core': 7.28.5
      '@babel/helper-plugin-utils': 7.27.1

  '@babel/plugin-syntax-object-rest-spread@7.8.3(@babel/core@7.28.5)':
    dependencies:
      '@babel/core': 7.28.5
      '@babel/helper-plugin-utils': 7.27.1

  '@babel/plugin-syntax-optional-catch-binding@7.8.3(@babel/core@7.28.5)':
    dependencies:
      '@babel/core': 7.28.5
      '@babel/helper-plugin-utils': 7.27.1

  '@babel/plugin-syntax-optional-chaining@7.8.3(@babel/core@7.28.5)':
    dependencies:
      '@babel/core': 7.28.5
      '@babel/helper-plugin-utils': 7.27.1

  '@babel/plugin-syntax-private-property-in-object@7.14.5(@babel/core@7.28.5)':
    dependencies:
      '@babel/core': 7.28.5
      '@babel/helper-plugin-utils': 7.27.1

  '@babel/plugin-syntax-top-level-await@7.14.5(@babel/core@7.28.5)':
    dependencies:
      '@babel/core': 7.28.5
      '@babel/helper-plugin-utils': 7.27.1

  '@babel/plugin-syntax-typescript@7.27.1(@babel/core@7.28.5)':
    dependencies:
      '@babel/core': 7.28.5
      '@babel/helper-plugin-utils': 7.27.1

  '@babel/runtime@7.28.4': {}

  '@babel/template@7.27.2':
    dependencies:
      '@babel/code-frame': 7.27.1
      '@babel/parser': 7.28.5
      '@babel/types': 7.28.5

  '@babel/traverse@7.28.5':
    dependencies:
      '@babel/code-frame': 7.27.1
      '@babel/generator': 7.28.5
      '@babel/helper-globals': 7.28.0
      '@babel/parser': 7.28.5
      '@babel/template': 7.27.2
      '@babel/types': 7.28.5
      debug: 4.4.3
    transitivePeerDependencies:
      - supports-color

  '@babel/types@7.28.5':
    dependencies:
      '@babel/helper-string-parser': 7.27.1
      '@babel/helper-validator-identifier': 7.28.5

  '@bcoe/v8-coverage@0.2.3': {}

  '@colors/colors@1.6.0': {}

  '@cspotcode/source-map-support@0.8.1':
    dependencies:
      '@jridgewell/trace-mapping': 0.3.9

  '@csstools/color-helpers@5.1.0': {}

  '@csstools/css-calc@2.1.4(@csstools/css-parser-algorithms@3.0.5(@csstools/css-tokenizer@3.0.4))(@csstools/css-tokenizer@3.0.4)':
    dependencies:
      '@csstools/css-parser-algorithms': 3.0.5(@csstools/css-tokenizer@3.0.4)
      '@csstools/css-tokenizer': 3.0.4

  '@csstools/css-color-parser@3.1.0(@csstools/css-parser-algorithms@3.0.5(@csstools/css-tokenizer@3.0.4))(@csstools/css-tokenizer@3.0.4)':
    dependencies:
      '@csstools/color-helpers': 5.1.0
      '@csstools/css-calc': 2.1.4(@csstools/css-parser-algorithms@3.0.5(@csstools/css-tokenizer@3.0.4))(@csstools/css-tokenizer@3.0.4)
      '@csstools/css-parser-algorithms': 3.0.5(@csstools/css-tokenizer@3.0.4)
      '@csstools/css-tokenizer': 3.0.4

  '@csstools/css-parser-algorithms@3.0.5(@csstools/css-tokenizer@3.0.4)':
    dependencies:
      '@csstools/css-tokenizer': 3.0.4

  '@csstools/css-syntax-patches-for-csstree@1.0.22': {}

  '@csstools/css-tokenizer@3.0.4': {}

  '@dabh/diagnostics@2.0.8':
    dependencies:
      '@so-ric/colorspace': 1.1.6
      enabled: 2.0.0
      kuler: 2.0.0

  '@emnapi/core@1.7.1':
    dependencies:
      '@emnapi/wasi-threads': 1.1.0
      tslib: 2.8.1
    optional: true

  '@emnapi/runtime@1.7.1':
    dependencies:
      tslib: 2.8.1
    optional: true

  '@emnapi/wasi-threads@1.1.0':
    dependencies:
      tslib: 2.8.1
    optional: true

  '@exodus/bytes@1.7.0': {}

  '@fingerprintjs/fingerprintjs@5.0.1': {}

  '@hexagon/base64@1.1.28': {}

  '@inversifyjs/common@1.3.3': {}

  '@inversifyjs/core@1.3.4(reflect-metadata@0.2.2)':
    dependencies:
      '@inversifyjs/common': 1.3.3
      '@inversifyjs/reflect-metadata-utils': 0.2.3(reflect-metadata@0.2.2)
    transitivePeerDependencies:
      - reflect-metadata

  '@inversifyjs/reflect-metadata-utils@0.2.3(reflect-metadata@0.2.2)':
    dependencies:
      reflect-metadata: 0.2.2

  '@isaacs/cliui@8.0.2':
    dependencies:
      string-width: 5.1.2
      string-width-cjs: string-width@4.2.3
      strip-ansi: 7.1.2
      strip-ansi-cjs: strip-ansi@6.0.1
      wrap-ansi: 8.1.0
      wrap-ansi-cjs: wrap-ansi@7.0.0

  '@isaacs/fs-minipass@4.0.1':
    dependencies:
      minipass: 7.1.2

  '@istanbuljs/load-nyc-config@1.1.0':
    dependencies:
      camelcase: 5.3.1
      find-up: 4.1.0
      get-package-type: 0.1.0
      js-yaml: 3.14.2
      resolve-from: 5.0.0

  '@istanbuljs/schema@0.1.3': {}

  '@javascript-obfuscator/escodegen@2.3.1':
    dependencies:
      '@javascript-obfuscator/estraverse': 5.4.0
      esprima: 4.0.1
      esutils: 2.0.3
      optionator: 0.8.3
    optionalDependencies:
      source-map: 0.6.1

  '@javascript-obfuscator/estraverse@5.4.0': {}

  '@jest/console@30.2.0':
    dependencies:
      '@jest/types': 30.2.0
      '@types/node': 25.0.3
      chalk: 4.1.2
      jest-message-util: 30.2.0
      jest-util: 30.2.0
      slash: 3.0.0

  '@jest/core@30.2.0(ts-node@10.9.2(@types/node@25.0.3)(typescript@5.9.3))':
    dependencies:
      '@jest/console': 30.2.0
      '@jest/pattern': 30.0.1
      '@jest/reporters': 30.2.0
      '@jest/test-result': 30.2.0
      '@jest/transform': 30.2.0
      '@jest/types': 30.2.0
      '@types/node': 25.0.3
      ansi-escapes: 4.3.2
      chalk: 4.1.2
      ci-info: 4.3.1
      exit-x: 0.2.2
      graceful-fs: 4.2.11
      jest-changed-files: 30.2.0
      jest-config: 30.2.0(@types/node@25.0.3)(ts-node@10.9.2(@types/node@25.0.3)(typescript@5.9.3))
      jest-haste-map: 30.2.0
      jest-message-util: 30.2.0
      jest-regex-util: 30.0.1
      jest-resolve: 30.2.0
      jest-resolve-dependencies: 30.2.0
      jest-runner: 30.2.0
      jest-runtime: 30.2.0
      jest-snapshot: 30.2.0
      jest-util: 30.2.0
      jest-validate: 30.2.0
      jest-watcher: 30.2.0
      micromatch: 4.0.8
      pretty-format: 30.2.0
      slash: 3.0.0
    transitivePeerDependencies:
      - babel-plugin-macros
      - esbuild-register
      - supports-color
      - ts-node

  '@jest/diff-sequences@30.0.1': {}

  '@jest/environment@30.2.0':
    dependencies:
      '@jest/fake-timers': 30.2.0
      '@jest/types': 30.2.0
      '@types/node': 25.0.3
      jest-mock: 30.2.0

  '@jest/expect-utils@30.1.2':
    dependencies:
      '@jest/get-type': 30.1.0

  '@jest/expect-utils@30.2.0':
    dependencies:
      '@jest/get-type': 30.1.0

  '@jest/expect@30.2.0':
    dependencies:
      expect: 30.2.0
      jest-snapshot: 30.2.0
    transitivePeerDependencies:
      - supports-color

  '@jest/fake-timers@30.2.0':
    dependencies:
      '@jest/types': 30.2.0
      '@sinonjs/fake-timers': 13.0.5
      '@types/node': 25.0.3
      jest-message-util: 30.2.0
      jest-mock: 30.2.0
      jest-util: 30.2.0

  '@jest/get-type@30.1.0': {}

  '@jest/globals@30.2.0':
    dependencies:
      '@jest/environment': 30.2.0
      '@jest/expect': 30.2.0
      '@jest/types': 30.2.0
      jest-mock: 30.2.0
    transitivePeerDependencies:
      - supports-color

  '@jest/pattern@30.0.1':
    dependencies:
      '@types/node': 25.0.3
      jest-regex-util: 30.0.1

  '@jest/reporters@30.2.0':
    dependencies:
      '@bcoe/v8-coverage': 0.2.3
      '@jest/console': 30.2.0
      '@jest/test-result': 30.2.0
      '@jest/transform': 30.2.0
      '@jest/types': 30.2.0
      '@jridgewell/trace-mapping': 0.3.31
      '@types/node': 25.0.3
      chalk: 4.1.2
      collect-v8-coverage: 1.0.3
      exit-x: 0.2.2
      glob: 10.5.0
      graceful-fs: 4.2.11
      istanbul-lib-coverage: 3.2.2
      istanbul-lib-instrument: 6.0.3
      istanbul-lib-report: 3.0.1
      istanbul-lib-source-maps: 5.0.6
      istanbul-reports: 3.2.0
      jest-message-util: 30.2.0
      jest-util: 30.2.0
      jest-worker: 30.2.0
      slash: 3.0.0
      string-length: 4.0.2
      v8-to-istanbul: 9.3.0
    transitivePeerDependencies:
      - supports-color

  '@jest/schemas@30.0.5':
    dependencies:
      '@sinclair/typebox': 0.34.41

  '@jest/snapshot-utils@30.2.0':
    dependencies:
      '@jest/types': 30.2.0
      chalk: 4.1.2
      graceful-fs: 4.2.11
      natural-compare: 1.4.0

  '@jest/source-map@30.0.1':
    dependencies:
      '@jridgewell/trace-mapping': 0.3.31
      callsites: 3.1.0
      graceful-fs: 4.2.11

  '@jest/test-result@30.2.0':
    dependencies:
      '@jest/console': 30.2.0
      '@jest/types': 30.2.0
      '@types/istanbul-lib-coverage': 2.0.6
      collect-v8-coverage: 1.0.3

  '@jest/test-sequencer@30.2.0':
    dependencies:
      '@jest/test-result': 30.2.0
      graceful-fs: 4.2.11
      jest-haste-map: 30.2.0
      slash: 3.0.0

  '@jest/transform@30.2.0':
    dependencies:
      '@babel/core': 7.28.5
      '@jest/types': 30.2.0
      '@jridgewell/trace-mapping': 0.3.31
      babel-plugin-istanbul: 7.0.1
      chalk: 4.1.2
      convert-source-map: 2.0.0
      fast-json-stable-stringify: 2.1.0
      graceful-fs: 4.2.11
      jest-haste-map: 30.2.0
      jest-regex-util: 30.0.1
      jest-util: 30.2.0
      micromatch: 4.0.8
      pirates: 4.0.7
      slash: 3.0.0
      write-file-atomic: 5.0.1
    transitivePeerDependencies:
      - supports-color

  '@jest/types@30.0.5':
    dependencies:
      '@jest/pattern': 30.0.1
      '@jest/schemas': 30.0.5
      '@types/istanbul-lib-coverage': 2.0.6
      '@types/istanbul-reports': 3.0.4
      '@types/node': 25.0.3
      '@types/yargs': 17.0.35
      chalk: 4.1.2

  '@jest/types@30.2.0':
    dependencies:
      '@jest/pattern': 30.0.1
      '@jest/schemas': 30.0.5
      '@types/istanbul-lib-coverage': 2.0.6
      '@types/istanbul-reports': 3.0.4
      '@types/node': 25.0.3
      '@types/yargs': 17.0.35
      chalk: 4.1.2

  '@jridgewell/gen-mapping@0.3.13':
    dependencies:
      '@jridgewell/sourcemap-codec': 1.5.5
      '@jridgewell/trace-mapping': 0.3.31

  '@jridgewell/remapping@2.3.5':
    dependencies:
      '@jridgewell/gen-mapping': 0.3.13
      '@jridgewell/trace-mapping': 0.3.31

  '@jridgewell/resolve-uri@3.1.2': {}

  '@jridgewell/sourcemap-codec@1.5.5': {}

  '@jridgewell/trace-mapping@0.3.31':
    dependencies:
      '@jridgewell/resolve-uri': 3.1.2
      '@jridgewell/sourcemap-codec': 1.5.5

  '@jridgewell/trace-mapping@0.3.9':
    dependencies:
      '@jridgewell/resolve-uri': 3.1.2
      '@jridgewell/sourcemap-codec': 1.5.5

  '@jsdevtools/ono@7.1.3': {}

  '@levischuck/tiny-cbor@0.2.11': {}

  '@mongodb-js/saslprep@1.3.0':
    dependencies:
      sparse-bitfield: 3.0.3

  '@napi-rs/wasm-runtime@0.2.12':
    dependencies:
      '@emnapi/core': 1.7.1
      '@emnapi/runtime': 1.7.1
      '@tybys/wasm-util': 0.10.1
    optional: true

  '@noble/hashes@1.8.0': {}

  '@paralleldrive/cuid2@2.2.2':
    dependencies:
      '@noble/hashes': 1.8.0

  '@peculiar/asn1-android@2.6.0':
    dependencies:
      '@peculiar/asn1-schema': 2.6.0
      asn1js: 3.0.6
      tslib: 2.8.1

  '@peculiar/asn1-cms@2.6.0':
    dependencies:
      '@peculiar/asn1-schema': 2.6.0
      '@peculiar/asn1-x509': 2.6.0
      '@peculiar/asn1-x509-attr': 2.6.0
      asn1js: 3.0.6
      tslib: 2.8.1

  '@peculiar/asn1-csr@2.6.0':
    dependencies:
      '@peculiar/asn1-schema': 2.6.0
      '@peculiar/asn1-x509': 2.6.0
      asn1js: 3.0.6
      tslib: 2.8.1

  '@peculiar/asn1-ecc@2.6.0':
    dependencies:
      '@peculiar/asn1-schema': 2.6.0
      '@peculiar/asn1-x509': 2.6.0
      asn1js: 3.0.6
      tslib: 2.8.1

  '@peculiar/asn1-pfx@2.6.0':
    dependencies:
      '@peculiar/asn1-cms': 2.6.0
      '@peculiar/asn1-pkcs8': 2.6.0
      '@peculiar/asn1-rsa': 2.6.0
      '@peculiar/asn1-schema': 2.6.0
      asn1js: 3.0.6
      tslib: 2.8.1

  '@peculiar/asn1-pkcs8@2.6.0':
    dependencies:
      '@peculiar/asn1-schema': 2.6.0
      '@peculiar/asn1-x509': 2.6.0
      asn1js: 3.0.6
      tslib: 2.8.1

  '@peculiar/asn1-pkcs9@2.6.0':
    dependencies:
      '@peculiar/asn1-cms': 2.6.0
      '@peculiar/asn1-pfx': 2.6.0
      '@peculiar/asn1-pkcs8': 2.6.0
      '@peculiar/asn1-schema': 2.6.0
      '@peculiar/asn1-x509': 2.6.0
      '@peculiar/asn1-x509-attr': 2.6.0
      asn1js: 3.0.6
      tslib: 2.8.1

  '@peculiar/asn1-rsa@2.6.0':
    dependencies:
      '@peculiar/asn1-schema': 2.6.0
      '@peculiar/asn1-x509': 2.6.0
      asn1js: 3.0.6
      tslib: 2.8.1

  '@peculiar/asn1-schema@2.6.0':
    dependencies:
      asn1js: 3.0.6
      pvtsutils: 1.3.6
      tslib: 2.8.1

  '@peculiar/asn1-x509-attr@2.6.0':
    dependencies:
      '@peculiar/asn1-schema': 2.6.0
      '@peculiar/asn1-x509': 2.6.0
      asn1js: 3.0.6
      tslib: 2.8.1

  '@peculiar/asn1-x509@2.6.0':
    dependencies:
      '@peculiar/asn1-schema': 2.6.0
      asn1js: 3.0.6
      pvtsutils: 1.3.6
      tslib: 2.8.1

  '@peculiar/x509@1.14.2':
    dependencies:
      '@peculiar/asn1-cms': 2.6.0
      '@peculiar/asn1-csr': 2.6.0
      '@peculiar/asn1-ecc': 2.6.0
      '@peculiar/asn1-pkcs9': 2.6.0
      '@peculiar/asn1-rsa': 2.6.0
      '@peculiar/asn1-schema': 2.6.0
      '@peculiar/asn1-x509': 2.6.0
      pvtsutils: 1.3.6
      reflect-metadata: 0.2.2
      tslib: 2.8.1
      tsyringe: 4.10.0

  '@pkgjs/parseargs@0.11.0':
    optional: true

  '@pkgr/core@0.2.9': {}

  '@redis/bloom@5.10.0(@redis/client@5.10.0)':
    dependencies:
      '@redis/client': 5.10.0

  '@redis/client@5.10.0':
    dependencies:
      cluster-key-slot: 1.1.2

  '@redis/json@5.10.0(@redis/client@5.10.0)':
    dependencies:
      '@redis/client': 5.10.0

  '@redis/search@5.10.0(@redis/client@5.10.0)':
    dependencies:
      '@redis/client': 5.10.0

  '@redis/time-series@5.10.0(@redis/client@5.10.0)':
    dependencies:
      '@redis/client': 5.10.0

  '@scarf/scarf@1.4.0': {}

  '@simplewebauthn/browser@13.2.2': {}

  '@simplewebauthn/server@13.2.2':
    dependencies:
      '@hexagon/base64': 1.1.28
      '@levischuck/tiny-cbor': 0.2.11
      '@peculiar/asn1-android': 2.6.0
      '@peculiar/asn1-ecc': 2.6.0
      '@peculiar/asn1-rsa': 2.6.0
      '@peculiar/asn1-schema': 2.6.0
      '@peculiar/asn1-x509': 2.6.0
      '@peculiar/x509': 1.14.2

  '@sinclair/typebox@0.34.41': {}

  '@sinonjs/commons@3.0.1':
    dependencies:
      type-detect: 4.0.8

  '@sinonjs/fake-timers@13.0.5':
    dependencies:
      '@sinonjs/commons': 3.0.1

  '@so-ric/colorspace@1.1.6':
    dependencies:
      color: 5.0.3
      text-hex: 1.0.0

  '@stablelib/base64@1.0.1': {}

  '@tsconfig/node10@1.0.11': {}

  '@tsconfig/node12@1.0.11': {}

  '@tsconfig/node14@1.0.3': {}

  '@tsconfig/node16@1.0.4': {}

  '@tybys/wasm-util@0.10.1':
    dependencies:
      tslib: 2.8.1
    optional: true

  '@types/axios@0.14.4':
    dependencies:
      axios: 1.13.2
    transitivePeerDependencies:
      - debug

  '@types/babel__core@7.20.5':
    dependencies:
      '@babel/parser': 7.28.5
      '@babel/types': 7.28.5
      '@types/babel__generator': 7.27.0
      '@types/babel__template': 7.4.4
      '@types/babel__traverse': 7.28.0

  '@types/babel__generator@7.27.0':
    dependencies:
      '@babel/types': 7.28.5

  '@types/babel__template@7.4.4':
    dependencies:
      '@babel/parser': 7.28.5
      '@babel/types': 7.28.5

  '@types/babel__traverse@7.28.0':
    dependencies:
      '@babel/types': 7.28.5

  '@types/bcrypt@6.0.0':
    dependencies:
      '@types/node': 25.0.3

  '@types/body-parser@1.19.6':
    dependencies:
      '@types/connect': 3.4.38
      '@types/node': 25.0.3

  '@types/cheerio@1.0.0':
    dependencies:
      cheerio: 1.1.2

  '@types/connect@3.4.38':
    dependencies:
      '@types/node': 25.0.3

  '@types/cookiejar@2.1.5': {}

  '@types/cors@2.8.19':
    dependencies:
      '@types/node': 25.0.3

  '@types/crypto-js@4.2.2': {}

  '@types/dompurify@3.2.0':
    dependencies:
      dompurify: 3.3.1

  '@types/express-rate-limit@6.0.2(express@5.2.1)':
    dependencies:
      express-rate-limit: 7.5.1(express@5.2.1)
    transitivePeerDependencies:
      - express

  '@types/express-serve-static-core@5.1.0':
    dependencies:
      '@types/node': 25.0.3
      '@types/qs': 6.14.0
      '@types/range-parser': 1.2.7
      '@types/send': 1.2.1

  '@types/express@5.0.6':
    dependencies:
      '@types/body-parser': 1.19.6
      '@types/express-serve-static-core': 5.1.0
      '@types/serve-static': 2.2.0

  '@types/form-data@2.5.2':
    dependencies:
      form-data: 4.0.5

  '@types/hast@3.0.4':
    dependencies:
      '@types/unist': 2.0.11

  '@types/http-errors@2.0.5': {}

  '@types/istanbul-lib-coverage@2.0.6': {}

  '@types/istanbul-lib-report@3.0.3':
    dependencies:
      '@types/istanbul-lib-coverage': 2.0.6

  '@types/istanbul-reports@3.0.4':
    dependencies:
      '@types/istanbul-lib-report': 3.0.3

  '@types/jest@30.0.0':
    dependencies:
      expect: 30.1.2
      pretty-format: 30.0.5

  '@types/jsdom@27.0.0':
    dependencies:
      '@types/node': 25.0.3
      '@types/tough-cookie': 4.0.5
      parse5: 7.3.0

  '@types/json-schema@7.0.15': {}

  '@types/jsonwebtoken@9.0.10':
    dependencies:
      '@types/ms': 2.1.0
      '@types/node': 25.0.3

  '@types/methods@1.1.4': {}

  '@types/mime@1.3.5': {}

  '@types/minimatch@3.0.5': {}

  '@types/morgan@1.9.10':
    dependencies:
      '@types/node': 25.0.3

  '@types/ms@2.1.0': {}

  '@types/multer@2.0.0':
    dependencies:
      '@types/express': 5.0.6

  '@types/node@22.19.3':
    dependencies:
      undici-types: 6.21.0

  '@types/node@25.0.3':
    dependencies:
      undici-types: 7.16.0

  '@types/prismjs@1.26.5': {}

  '@types/qrcode@1.5.6':
    dependencies:
      '@types/node': 25.0.3

  '@types/qs@6.14.0': {}

  '@types/range-parser@1.2.7': {}

  '@types/react-syntax-highlighter@15.5.13':
    dependencies:
      '@types/react': 19.1.12

  '@types/react@19.1.12':
    dependencies:
      csstype: 3.1.3

  '@types/send@0.17.5':
    dependencies:
      '@types/mime': 1.3.5
      '@types/node': 25.0.3

  '@types/send@1.2.1':
    dependencies:
      '@types/node': 25.0.3

  '@types/serve-static@1.15.8':
    dependencies:
      '@types/http-errors': 2.0.5
      '@types/node': 25.0.3
      '@types/send': 0.17.5

  '@types/serve-static@2.2.0':
    dependencies:
      '@types/http-errors': 2.0.5
      '@types/node': 25.0.3

  '@types/speakeasy@2.0.10':
    dependencies:
      '@types/node': 25.0.3

  '@types/stack-utils@2.0.3': {}

  '@types/superagent@8.1.9':
    dependencies:
      '@types/cookiejar': 2.1.5
      '@types/methods': 1.1.4
      '@types/node': 25.0.3
      form-data: 4.0.5

  '@types/supertest@6.0.3':
    dependencies:
      '@types/methods': 1.1.4
      '@types/superagent': 8.1.9

  '@types/swagger-jsdoc@6.0.4': {}

  '@types/swagger-ui-express@4.1.8':
    dependencies:
      '@types/express': 5.0.6
      '@types/serve-static': 1.15.8

  '@types/tar@6.1.13':
    dependencies:
      '@types/node': 25.0.3
      minipass: 4.2.8

  '@types/tough-cookie@4.0.5': {}

  '@types/triple-beam@1.3.5': {}

  '@types/trusted-types@2.0.7':
    optional: true

  '@types/unist@2.0.11': {}

  '@types/uuid@11.0.0':
    dependencies:
      uuid: 13.0.0

  '@types/validator@13.15.10': {}

  '@types/webidl-conversions@7.0.3': {}

  '@types/whatwg-url@13.0.0':
    dependencies:
      '@types/webidl-conversions': 7.0.3

  '@types/yargs-parser@21.0.3': {}

  '@types/yargs@17.0.35':
    dependencies:
      '@types/yargs-parser': 21.0.3

  '@ungap/structured-clone@1.3.0': {}

  '@unrs/resolver-binding-android-arm-eabi@1.11.1':
    optional: true

  '@unrs/resolver-binding-android-arm64@1.11.1':
    optional: true

  '@unrs/resolver-binding-darwin-arm64@1.11.1':
    optional: true

  '@unrs/resolver-binding-darwin-x64@1.11.1':
    optional: true

  '@unrs/resolver-binding-freebsd-x64@1.11.1':
    optional: true

  '@unrs/resolver-binding-linux-arm-gnueabihf@1.11.1':
    optional: true

  '@unrs/resolver-binding-linux-arm-musleabihf@1.11.1':
    optional: true

  '@unrs/resolver-binding-linux-arm64-gnu@1.11.1':
    optional: true

  '@unrs/resolver-binding-linux-arm64-musl@1.11.1':
    optional: true

  '@unrs/resolver-binding-linux-ppc64-gnu@1.11.1':
    optional: true

  '@unrs/resolver-binding-linux-riscv64-gnu@1.11.1':
    optional: true

  '@unrs/resolver-binding-linux-riscv64-musl@1.11.1':
    optional: true

  '@unrs/resolver-binding-linux-s390x-gnu@1.11.1':
    optional: true

  '@unrs/resolver-binding-linux-x64-gnu@1.11.1':
    optional: true

  '@unrs/resolver-binding-linux-x64-musl@1.11.1':
    optional: true

  '@unrs/resolver-binding-wasm32-wasi@1.11.1':
    dependencies:
      '@napi-rs/wasm-runtime': 0.2.12
    optional: true

  '@unrs/resolver-binding-win32-arm64-msvc@1.11.1':
    optional: true

  '@unrs/resolver-binding-win32-ia32-msvc@1.11.1':
    optional: true

  '@unrs/resolver-binding-win32-x64-msvc@1.11.1':
    optional: true

  '@zeit/schemas@2.36.0': {}

  accepts@2.0.0:
    dependencies:
      mime-types: 3.0.2
      negotiator: 1.0.0

  acorn-walk@8.3.4:
    dependencies:
      acorn: 8.15.0

  acorn@8.15.0: {}

  agent-base@7.1.4: {}

  ajv-formats@3.0.1(ajv@8.17.1):
    optionalDependencies:
      ajv: 8.17.1

  ajv@8.12.0:
    dependencies:
      fast-deep-equal: 3.1.3
      json-schema-traverse: 1.0.0
      require-from-string: 2.0.2
      uri-js: 4.4.1

  ajv@8.17.1:
    dependencies:
      fast-deep-equal: 3.1.3
      fast-uri: 3.1.0
      json-schema-traverse: 1.0.0
      require-from-string: 2.0.2

  ansi-align@3.0.1:
    dependencies:
      string-width: 4.2.3

  ansi-escapes@4.3.2:
    dependencies:
      type-fest: 0.21.3

  ansi-regex@5.0.1: {}

  ansi-regex@6.2.0: {}

  ansi-regex@6.2.2: {}

  ansi-styles@4.3.0:
    dependencies:
      color-convert: 2.0.1

  ansi-styles@5.2.0: {}

  ansi-styles@6.2.3: {}

  anymatch@3.1.3:
    dependencies:
      normalize-path: 3.0.0
      picomatch: 2.3.1

  append-field@1.0.0: {}

  arch@2.2.0: {}

  arg@4.1.3: {}

  arg@5.0.2: {}

  argparse@1.0.10:
    dependencies:
      sprintf-js: 1.0.3

  argparse@2.0.1: {}

  array-differ@3.0.0: {}

  array-union@2.1.0: {}

  arrify@2.0.1: {}

  asap@2.0.6: {}

  asn1js@3.0.6:
    dependencies:
      pvtsutils: 1.3.6
      pvutils: 1.1.5
      tslib: 2.8.1

  assert@2.1.0:
    dependencies:
      call-bind: 1.0.8
      is-nan: 1.3.2
      object-is: 1.1.6
      object.assign: 4.1.7
      util: 0.12.5

  async@3.2.6: {}

  asynckit@0.4.0: {}

  atomically@2.1.0:
    dependencies:
      stubborn-fs: 2.0.0
      when-exit: 2.1.5

  available-typed-arrays@1.0.7:
    dependencies:
      possible-typed-array-names: 1.1.0

  aws-ssl-profiles@1.1.2: {}

  axios@1.13.2:
    dependencies:
      follow-redirects: 1.15.11
      form-data: 4.0.5
      proxy-from-env: 1.1.0
    transitivePeerDependencies:
      - debug

  b4a@1.7.3: {}

  babel-jest@30.2.0(@babel/core@7.28.5):
    dependencies:
      '@babel/core': 7.28.5
      '@jest/transform': 30.2.0
      '@types/babel__core': 7.20.5
      babel-plugin-istanbul: 7.0.1
      babel-preset-jest: 30.2.0(@babel/core@7.28.5)
      chalk: 4.1.2
      graceful-fs: 4.2.11
      slash: 3.0.0
    transitivePeerDependencies:
      - supports-color

  babel-plugin-istanbul@7.0.1:
    dependencies:
      '@babel/helper-plugin-utils': 7.27.1
      '@istanbuljs/load-nyc-config': 1.1.0
      '@istanbuljs/schema': 0.1.3
      istanbul-lib-instrument: 6.0.3
      test-exclude: 6.0.0
    transitivePeerDependencies:
      - supports-color

  babel-plugin-jest-hoist@30.2.0:
    dependencies:
      '@types/babel__core': 7.20.5

  babel-preset-current-node-syntax@1.2.0(@babel/core@7.28.5):
    dependencies:
      '@babel/core': 7.28.5
      '@babel/plugin-syntax-async-generators': 7.8.4(@babel/core@7.28.5)
      '@babel/plugin-syntax-bigint': 7.8.3(@babel/core@7.28.5)
      '@babel/plugin-syntax-class-properties': 7.12.13(@babel/core@7.28.5)
      '@babel/plugin-syntax-class-static-block': 7.14.5(@babel/core@7.28.5)
      '@babel/plugin-syntax-import-attributes': 7.27.1(@babel/core@7.28.5)
      '@babel/plugin-syntax-import-meta': 7.10.4(@babel/core@7.28.5)
      '@babel/plugin-syntax-json-strings': 7.8.3(@babel/core@7.28.5)
      '@babel/plugin-syntax-logical-assignment-operators': 7.10.4(@babel/core@7.28.5)
      '@babel/plugin-syntax-nullish-coalescing-operator': 7.8.3(@babel/core@7.28.5)
      '@babel/plugin-syntax-numeric-separator': 7.10.4(@babel/core@7.28.5)
      '@babel/plugin-syntax-object-rest-spread': 7.8.3(@babel/core@7.28.5)
      '@babel/plugin-syntax-optional-catch-binding': 7.8.3(@babel/core@7.28.5)
      '@babel/plugin-syntax-optional-chaining': 7.8.3(@babel/core@7.28.5)
      '@babel/plugin-syntax-private-property-in-object': 7.14.5(@babel/core@7.28.5)
      '@babel/plugin-syntax-top-level-await': 7.14.5(@babel/core@7.28.5)

  babel-preset-jest@30.2.0(@babel/core@7.28.5):
    dependencies:
      '@babel/core': 7.28.5
      babel-plugin-jest-hoist: 30.2.0
      babel-preset-current-node-syntax: 1.2.0(@babel/core@7.28.5)

  balanced-match@1.0.2: {}

  bare-events@2.8.2: {}

  bare-fs@4.5.2:
    dependencies:
      bare-events: 2.8.2
      bare-path: 3.0.0
      bare-stream: 2.7.0(bare-events@2.8.2)
      bare-url: 2.3.2
      fast-fifo: 1.3.2
    transitivePeerDependencies:
      - bare-abort-controller
      - react-native-b4a
    optional: true

  bare-os@3.6.2:
    optional: true

  bare-path@3.0.0:
    dependencies:
      bare-os: 3.6.2
    optional: true

  bare-stream@2.7.0(bare-events@2.8.2):
    dependencies:
      streamx: 2.23.0
    optionalDependencies:
      bare-events: 2.8.2
    transitivePeerDependencies:
      - bare-abort-controller
      - react-native-b4a
    optional: true

  bare-url@2.3.2:
    dependencies:
      bare-path: 3.0.0
    optional: true

  base32.js@0.0.1: {}

  baseline-browser-mapping@2.9.2: {}

  basic-auth@2.0.1:
    dependencies:
      safe-buffer: 5.1.2

  bcrypt@6.0.0:
    dependencies:
      node-addon-api: 8.5.0
      node-gyp-build: 4.8.4

  bidi-js@1.0.3:
    dependencies:
      require-from-string: 2.0.2

  binary-extensions@2.3.0: {}

  body-parser@2.2.1:
    dependencies:
      bytes: 3.1.2
      content-type: 1.0.5
      debug: 4.4.3
      http-errors: 2.0.1
      iconv-lite: 0.7.1
      on-finished: 2.4.1
      qs: 6.14.0
      raw-body: 3.0.2
      type-is: 2.0.1
    transitivePeerDependencies:
      - supports-color

  boolbase@1.0.0: {}

  boxen@7.0.0:
    dependencies:
      ansi-align: 3.0.1
      camelcase: 7.0.1
      chalk: 5.0.1
      cli-boxes: 3.0.0
      string-width: 5.1.2
      type-fest: 2.19.0
      widest-line: 4.0.1
      wrap-ansi: 8.1.0

  brace-expansion@1.1.12:
    dependencies:
      balanced-match: 1.0.2
      concat-map: 0.0.1

  brace-expansion@2.0.2:
    dependencies:
      balanced-match: 1.0.2

  braces@3.0.3:
    dependencies:
      fill-range: 7.1.1

  browserslist@4.28.1:
    dependencies:
      baseline-browser-mapping: 2.9.2
      caniuse-lite: 1.0.30001759
      electron-to-chromium: 1.5.264
      node-releases: 2.0.27
      update-browserslist-db: 1.2.2(browserslist@4.28.1)

  bs-logger@0.2.6:
    dependencies:
      fast-json-stable-stringify: 2.1.0

  bser@2.1.1:
    dependencies:
      node-int64: 0.4.0

  bson@7.0.0: {}

  buffer-equal-constant-time@1.0.1: {}

  buffer-from@1.1.2: {}

  busboy@1.6.0:
    dependencies:
      streamsearch: 1.1.0

  bytes@3.0.0: {}

  bytes@3.1.2: {}

  call-bind-apply-helpers@1.0.2:
    dependencies:
      es-errors: 1.3.0
      function-bind: 1.1.2

  call-bind@1.0.8:
    dependencies:
      call-bind-apply-helpers: 1.0.2
      es-define-property: 1.0.1
      get-intrinsic: 1.3.0
      set-function-length: 1.2.2

  call-bound@1.0.4:
    dependencies:
      call-bind-apply-helpers: 1.0.2
      get-intrinsic: 1.3.0

  call-me-maybe@1.0.2: {}

  callsites@3.1.0: {}

  camelcase@5.3.1: {}

  camelcase@6.3.0: {}

  camelcase@7.0.1: {}

  caniuse-lite@1.0.30001759: {}

  chalk-template@0.4.0:
    dependencies:
      chalk: 4.1.2

  chalk@4.1.2:
    dependencies:
      ansi-styles: 4.3.0
      supports-color: 7.2.0

  chalk@5.0.1: {}

  chance@1.1.13: {}

  char-regex@1.0.2: {}

  character-entities-legacy@3.0.0: {}

  character-entities@2.0.2: {}

  character-reference-invalid@2.0.1: {}

  charenc@0.0.2: {}

  cheerio-select@2.1.0:
    dependencies:
      boolbase: 1.0.0
      css-select: 5.2.2
      css-what: 6.2.2
      domelementtype: 2.3.0
      domhandler: 5.0.3
      domutils: 3.2.2

  cheerio@1.1.2:
    dependencies:
      cheerio-select: 2.1.0
      dom-serializer: 2.0.0
      domhandler: 5.0.3
      domutils: 3.2.2
      encoding-sniffer: 0.2.1
      htmlparser2: 10.0.0
      parse5: 7.3.0
      parse5-htmlparser2-tree-adapter: 7.1.0
      parse5-parser-stream: 7.1.2
      undici: 7.15.0
      whatwg-mimetype: 4.0.0

  chokidar@3.6.0:
    dependencies:
      anymatch: 3.1.3
      braces: 3.0.3
      glob-parent: 5.1.2
      is-binary-path: 2.1.0
      is-glob: 4.0.3
      normalize-path: 3.0.0
      readdirp: 3.6.0
    optionalDependencies:
      fsevents: 2.3.3

  chownr@3.0.0: {}

  ci-info@4.3.0: {}

  ci-info@4.3.1: {}

  cjs-module-lexer@2.1.1: {}

  class-validator@0.14.3:
    dependencies:
      '@types/validator': 13.15.10
      libphonenumber-js: 1.12.31
      validator: 13.15.26

  cli-boxes@3.0.0: {}

  clipboardy@3.0.0:
    dependencies:
      arch: 2.2.0
      execa: 5.1.1
      is-wsl: 2.2.0

  cliui@6.0.0:
    dependencies:
      string-width: 4.2.3
      strip-ansi: 6.0.1
      wrap-ansi: 6.2.0

  cliui@8.0.1:
    dependencies:
      string-width: 4.2.3
      strip-ansi: 6.0.1
      wrap-ansi: 7.0.0

  cluster-key-slot@1.1.2: {}

  co@4.6.0: {}

  collect-v8-coverage@1.0.3: {}

  color-convert@2.0.1:
    dependencies:
      color-name: 1.1.4

  color-convert@3.1.3:
    dependencies:
      color-name: 2.1.0

  color-name@1.1.4: {}

  color-name@2.1.0: {}

  color-string@2.1.4:
    dependencies:
      color-name: 2.1.0

  color@5.0.3:
    dependencies:
      color-convert: 3.1.3
      color-string: 2.1.4

  combined-stream@1.0.8:
    dependencies:
      delayed-stream: 1.0.0

  comma-separated-tokens@2.0.3: {}

  commander@12.1.0: {}

  commander@6.2.0: {}

  commander@9.5.0:
    optional: true

  component-emitter@1.3.1: {}

  compressible@2.0.18:
    dependencies:
      mime-db: 1.54.0

  compression@1.8.1:
    dependencies:
      bytes: 3.1.2
      compressible: 2.0.18
      debug: 2.6.9
      negotiator: 0.6.4
      on-headers: 1.1.0
      safe-buffer: 5.2.1
      vary: 1.1.2
    transitivePeerDependencies:
      - supports-color

  concat-map@0.0.1: {}

  concat-stream@2.0.0:
    dependencies:
      buffer-from: 1.1.2
      inherits: 2.0.4
      readable-stream: 3.6.2
      typedarray: 0.0.6

  concurrently@9.2.1:
    dependencies:
      chalk: 4.1.2
      rxjs: 7.8.2
      shell-quote: 1.8.3
      supports-color: 8.1.1
      tree-kill: 1.2.2
      yargs: 17.7.2

  conf@15.0.2:
    dependencies:
      ajv: 8.17.1
      ajv-formats: 3.0.1(ajv@8.17.1)
      atomically: 2.1.0
      debounce-fn: 6.0.0
      dot-prop: 10.1.0
      env-paths: 3.0.0
      json-schema-typed: 8.0.2
      semver: 7.7.3
      uint8array-extras: 1.5.0

  content-disposition@0.5.2: {}

  content-disposition@1.0.1: {}

  content-type@1.0.5: {}

  convert-source-map@2.0.0: {}

  cookie-signature@1.2.2: {}

  cookie@0.7.2: {}

  cookiejar@2.1.4: {}

  cors@2.8.5:
    dependencies:
      object-assign: 4.1.1
      vary: 1.1.2

  create-require@1.1.1: {}

  cross-spawn@7.0.6:
    dependencies:
      path-key: 3.1.1
      shebang-command: 2.0.0
      which: 2.0.2

  crypt@0.0.2: {}

  crypto-js@4.2.0: {}

  css-select@5.2.2:
    dependencies:
      boolbase: 1.0.0
      css-what: 6.2.2
      domhandler: 5.0.3
      domutils: 3.2.2
      nth-check: 2.1.1

  css-tree@3.1.0:
    dependencies:
      mdn-data: 2.12.2
      source-map-js: 1.2.1

  css-what@6.2.2: {}

  cssstyle@5.3.5:
    dependencies:
      '@asamuzakjp/css-color': 4.1.1
      '@csstools/css-syntax-patches-for-csstree': 1.0.22
      css-tree: 3.1.0

  csstype@3.1.3: {}

  data-urls@6.0.0:
    dependencies:
      whatwg-mimetype: 4.0.0
      whatwg-url: 15.1.0

  dayjs@1.11.19: {}

  debounce-fn@6.0.0:
    dependencies:
      mimic-function: 5.0.1

  debug@2.6.9:
    dependencies:
      ms: 2.0.0

  debug@4.4.1(supports-color@5.5.0):
    dependencies:
      ms: 2.1.3
    optionalDependencies:
      supports-color: 5.5.0

  debug@4.4.3:
    dependencies:
      ms: 2.1.3

  decamelize@1.2.0: {}

  decimal.js@10.6.0: {}

  decode-named-character-reference@1.2.0:
    dependencies:
      character-entities: 2.0.2

  dedent@1.7.0: {}

  deep-extend@0.6.0: {}

  deep-is@0.1.4: {}

  deepmerge@4.3.1: {}

  define-data-property@1.1.4:
    dependencies:
      es-define-property: 1.0.1
      es-errors: 1.3.0
      gopd: 1.2.0

  define-properties@1.2.1:
    dependencies:
      define-data-property: 1.1.4
      has-property-descriptors: 1.0.2
      object-keys: 1.1.1

  delayed-stream@1.0.0: {}

  denque@2.1.0: {}

  depd@2.0.0: {}

  detect-newline@3.1.0: {}

  dezalgo@1.0.4:
    dependencies:
      asap: 2.0.6
      wrappy: 1.0.2

  diff@4.0.2: {}

  dijkstrajs@1.0.3: {}

  doctrine@3.0.0:
    dependencies:
      esutils: 2.0.3

  dom-serializer@2.0.0:
    dependencies:
      domelementtype: 2.3.0
      domhandler: 5.0.3
      entities: 4.5.0

  domelementtype@2.3.0: {}

  domhandler@5.0.3:
    dependencies:
      domelementtype: 2.3.0

  dompurify@3.3.1:
    optionalDependencies:
      '@types/trusted-types': 2.0.7

  domutils@3.2.2:
    dependencies:
      dom-serializer: 2.0.0
      domelementtype: 2.3.0
      domhandler: 5.0.3

  dot-prop@10.1.0:
    dependencies:
      type-fest: 5.3.1

  dotenv@17.2.3: {}

  dunder-proto@1.0.1:
    dependencies:
      call-bind-apply-helpers: 1.0.2
      es-errors: 1.3.0
      gopd: 1.2.0

  eastasianwidth@0.2.0: {}

  ecdsa-sig-formatter@1.0.11:
    dependencies:
      safe-buffer: 5.2.1

  ee-first@1.1.1: {}

  electron-to-chromium@1.5.264: {}

  emittery@0.13.1: {}

  emoji-regex@8.0.0: {}

  emoji-regex@9.2.2: {}

  enabled@2.0.0: {}

  encodeurl@2.0.0: {}

  encoding-sniffer@0.2.1:
    dependencies:
      iconv-lite: 0.6.3
      whatwg-encoding: 3.1.1

  end-of-stream@1.4.5:
    dependencies:
      once: 1.4.0

  entities@4.5.0: {}

  entities@6.0.1: {}

  env-paths@3.0.0: {}

  error-ex@1.3.4:
    dependencies:
      is-arrayish: 0.2.1

  es-define-property@1.0.1: {}

  es-errors@1.3.0: {}

  es-object-atoms@1.1.1:
    dependencies:
      es-errors: 1.3.0

  es-set-tostringtag@2.1.0:
    dependencies:
      es-errors: 1.3.0
      get-intrinsic: 1.3.0
      has-tostringtag: 1.0.2
      hasown: 2.0.2

  es6-promise@4.2.8: {}

  escalade@3.2.0: {}

  escape-html@1.0.3: {}

  escape-string-regexp@2.0.0: {}

  eslint-scope@8.4.0:
    dependencies:
      esrecurse: 4.3.0
      estraverse: 5.3.0

  eslint-visitor-keys@4.2.1: {}

  esprima@4.0.1: {}

  esrecurse@4.3.0:
    dependencies:
      estraverse: 5.3.0

  estraverse@5.3.0: {}

  esutils@2.0.3: {}

  etag@1.8.1: {}

  events-universal@1.0.1:
    dependencies:
      bare-events: 2.8.2
    transitivePeerDependencies:
      - bare-abort-controller

  execa@5.1.1:
    dependencies:
      cross-spawn: 7.0.6
      get-stream: 6.0.1
      human-signals: 2.1.0
      is-stream: 2.0.1
      merge-stream: 2.0.0
      npm-run-path: 4.0.1
      onetime: 5.1.2
      signal-exit: 3.0.7
      strip-final-newline: 2.0.0

  exit-x@0.2.2: {}

  expect@30.1.2:
    dependencies:
      '@jest/expect-utils': 30.1.2
      '@jest/get-type': 30.1.0
      jest-matcher-utils: 30.1.2
      jest-message-util: 30.1.0
      jest-mock: 30.0.5
      jest-util: 30.0.5

  expect@30.2.0:
    dependencies:
      '@jest/expect-utils': 30.2.0
      '@jest/get-type': 30.1.0
      jest-matcher-utils: 30.2.0
      jest-message-util: 30.2.0
      jest-mock: 30.2.0
      jest-util: 30.2.0

  express-rate-limit@7.5.1(express@5.2.1):
    dependencies:
      express: 5.2.1

  express@5.2.1:
    dependencies:
      accepts: 2.0.0
      body-parser: 2.2.1
      content-disposition: 1.0.1
      content-type: 1.0.5
      cookie: 0.7.2
      cookie-signature: 1.2.2
      debug: 4.4.3
      depd: 2.0.0
      encodeurl: 2.0.0
      escape-html: 1.0.3
      etag: 1.8.1
      finalhandler: 2.1.1
      fresh: 2.0.0
      http-errors: 2.0.1
      merge-descriptors: 2.0.0
      mime-types: 3.0.2
      on-finished: 2.4.1
      once: 1.4.0
      parseurl: 1.3.3
      proxy-addr: 2.0.7
      qs: 6.14.0
      range-parser: 1.2.1
      router: 2.2.0
      send: 1.2.0
      serve-static: 2.2.0
      statuses: 2.0.2
      type-is: 2.0.1
      vary: 1.1.2
    transitivePeerDependencies:
      - supports-color

  fast-deep-equal@3.1.3: {}

  fast-fifo@1.3.2: {}

  fast-json-stable-stringify@2.1.0: {}

  fast-levenshtein@2.0.6: {}

  fast-safe-stringify@2.1.1: {}

  fast-sha256@1.3.0: {}

  fast-uri@3.1.0: {}

  fault@1.0.4:
    dependencies:
      format: 0.2.2

  fb-watchman@2.0.2:
    dependencies:
      bser: 2.1.1

  fecha@4.2.3: {}

  fill-range@7.1.1:
    dependencies:
      to-regex-range: 5.0.1

  finalhandler@2.1.1:
    dependencies:
      debug: 4.4.3
      encodeurl: 2.0.0
      escape-html: 1.0.3
      on-finished: 2.4.1
      parseurl: 1.3.3
      statuses: 2.0.2
    transitivePeerDependencies:
      - supports-color

  find-up@4.1.0:
    dependencies:
      locate-path: 5.0.0
      path-exists: 4.0.0

  fn.name@1.1.0: {}

  follow-redirects@1.15.11: {}

  for-each@0.3.5:
    dependencies:
      is-callable: 1.2.7

  foreground-child@3.3.1:
    dependencies:
      cross-spawn: 7.0.6
      signal-exit: 4.1.0

  form-data@4.0.5:
    dependencies:
      asynckit: 0.4.0
      combined-stream: 1.0.8
      es-set-tostringtag: 2.1.0
      hasown: 2.0.2
      mime-types: 2.1.35

  format@0.2.2: {}

  formidable@3.5.4:
    dependencies:
      '@paralleldrive/cuid2': 2.2.2
      dezalgo: 1.0.4
      once: 1.4.0

  forwarded@0.2.0: {}

  fresh@2.0.0: {}

  fs.realpath@1.0.0: {}

  fsevents@2.3.3:
    optional: true

  function-bind@1.1.2: {}

  generate-function@2.3.1:
    dependencies:
      is-property: 1.0.2

  generator-function@2.0.1: {}

  gensync@1.0.0-beta.2: {}

  get-caller-file@2.0.5: {}

  get-intrinsic@1.3.0:
    dependencies:
      call-bind-apply-helpers: 1.0.2
      es-define-property: 1.0.1
      es-errors: 1.3.0
      es-object-atoms: 1.1.1
      function-bind: 1.1.2
      get-proto: 1.0.1
      gopd: 1.2.0
      has-symbols: 1.1.0
      hasown: 2.0.2
      math-intrinsics: 1.1.0

  get-package-type@0.1.0: {}

  get-proto@1.0.1:
    dependencies:
      dunder-proto: 1.0.1
      es-object-atoms: 1.1.1

  get-stream@6.0.1: {}

  glob-parent@5.1.2:
    dependencies:
      is-glob: 4.0.3

  glob@10.5.0:
    dependencies:
      foreground-child: 3.3.1
      jackspeak: 3.4.3
      minimatch: 9.0.5
      minipass: 7.1.2
      package-json-from-dist: 1.0.1
      path-scurry: 1.11.1

  glob@7.1.6:
    dependencies:
      fs.realpath: 1.0.0
      inflight: 1.0.6
      inherits: 2.0.4
      minimatch: 3.1.2
      once: 1.4.0
      path-is-absolute: 1.0.1

  glob@7.2.3:
    dependencies:
      fs.realpath: 1.0.0
      inflight: 1.0.6
      inherits: 2.0.4
      minimatch: 3.1.2
      once: 1.4.0
      path-is-absolute: 1.0.1

  gopd@1.2.0: {}

  graceful-fs@4.2.11: {}

  handlebars@4.7.8:
    dependencies:
      minimist: 1.2.8
      neo-async: 2.6.2
      source-map: 0.6.1
      wordwrap: 1.0.0
    optionalDependencies:
      uglify-js: 3.19.3

<<<<<<< HEAD
  happy-tts@file:(openapi-types@12.1.3)(postcss@8.5.6)(react-dom@19.1.1(react@19.1.1))(react@19.1.1)(socks@2.8.7)(zod@4.2.1):
=======
  happy-tts@file:(openapi-types@12.1.3)(react-dom@19.1.1(react@19.1.1))(react@19.1.1)(socks@2.8.7):
>>>>>>> e0f275d5
    dependencies:
      '@fingerprintjs/fingerprintjs': 5.0.1
      '@simplewebauthn/browser': 13.2.2
      '@simplewebauthn/server': 13.2.2
      '@types/bcrypt': 6.0.0
      '@types/dompurify': 3.2.0
      '@types/express-rate-limit': 6.0.2(express@5.2.1)
      '@types/form-data': 2.5.2
      '@types/jsdom': 27.0.0
      '@types/jsonwebtoken': 9.0.10
      '@types/uuid': 11.0.0
      '@types/validator': 13.15.10
      axios: 1.13.2
      bcrypt: 6.0.0
      cheerio: 1.1.2
      cors: 2.8.5
      crypto-js: 4.2.0
      dayjs: 1.11.19
      dompurify: 3.3.1
      dotenv: 17.2.3
      express: 5.2.1
      express-rate-limit: 7.5.1(express@5.2.1)
      form-data: 4.0.5
      helmet: 8.1.0
      http-proxy-agent: 7.0.2
      jsdom: 27.4.0
      jsonwebtoken: 9.0.3
      liquid-glass-react: 1.1.1(react-dom@19.1.1(react@19.1.1))(react@19.1.1)
      lodash: 4.17.21
      lru-cache: 11.2.4
      marked: 17.0.1
      mongodb: 7.0.0(socks@2.8.7)
      mongodb-connection-string-url: 7.0.0
      mongoose: 9.0.2(socks@2.8.7)
      morgan: 1.10.1
      multer: 2.0.2
      mysql2: 3.16.0
      nanoid: 5.1.6
<<<<<<< HEAD
      openai: 6.10.0(ws@8.18.3)(zod@4.2.1)
=======
      openai: 6.15.0(ws@8.18.3)
>>>>>>> e0f275d5
      path-to-regexp: 8.3.0
      qrcode: 1.5.4
      react-syntax-highlighter: 16.1.0(react@19.1.1)
      redis: 5.10.0
      resend: 6.6.0
      serve: 14.2.5
      socks-proxy-agent: 8.0.5
      speakeasy: 2.0.0
      svix: 1.82.0
      swagger-jsdoc: 6.2.8(openapi-types@12.1.3)
      swagger-ui-express: 5.0.1(express@5.2.1)
      tar: 7.5.2
      tar-fs: 3.1.1
      uuid: 13.0.0
      validator: 13.15.26
      winston: 3.19.0
      ws: 8.18.3
    transitivePeerDependencies:
      - '@aws-sdk/credential-providers'
      - '@exodus/crypto'
      - '@mongodb-js/zstd'
      - '@react-email/render'
      - bare-abort-controller
      - bare-buffer
      - bufferutil
      - canvas
      - debug
      - gcp-metadata
      - kerberos
      - mongodb-client-encryption
      - openapi-types
      - react
      - react-dom
      - react-native-b4a
      - snappy
      - socks
      - supports-color
      - utf-8-validate
      - zod

  has-flag@3.0.0: {}

  has-flag@4.0.0: {}

  has-property-descriptors@1.0.2:
    dependencies:
      es-define-property: 1.0.1

  has-symbols@1.1.0: {}

  has-tostringtag@1.0.2:
    dependencies:
      has-symbols: 1.1.0

  hasown@2.0.2:
    dependencies:
      function-bind: 1.1.2

  hast-util-parse-selector@4.0.0:
    dependencies:
      '@types/hast': 3.0.4

  hastscript@9.0.1:
    dependencies:
      '@types/hast': 3.0.4
      comma-separated-tokens: 2.0.3
      hast-util-parse-selector: 4.0.0
      property-information: 7.1.0
      space-separated-tokens: 2.0.2

  helmet@8.1.0: {}

  highlight.js@10.7.3: {}

  highlightjs-vue@1.0.0: {}

  html-encoding-sniffer@6.0.0:
    dependencies:
      '@exodus/bytes': 1.7.0
    transitivePeerDependencies:
      - '@exodus/crypto'

  html-escaper@2.0.2: {}

  htmlparser2@10.0.0:
    dependencies:
      domelementtype: 2.3.0
      domhandler: 5.0.3
      domutils: 3.2.2
      entities: 6.0.1

  http-errors@2.0.1:
    dependencies:
      depd: 2.0.0
      inherits: 2.0.4
      setprototypeof: 1.2.0
      statuses: 2.0.2
      toidentifier: 1.0.1

  http-proxy-agent@7.0.2:
    dependencies:
      agent-base: 7.1.4
      debug: 4.4.1(supports-color@5.5.0)
    transitivePeerDependencies:
      - supports-color

  https-proxy-agent@7.0.6:
    dependencies:
      agent-base: 7.1.4
      debug: 4.4.3
    transitivePeerDependencies:
      - supports-color

  human-signals@2.1.0: {}

  iconv-lite@0.6.3:
    dependencies:
      safer-buffer: 2.1.2

  iconv-lite@0.7.1:
    dependencies:
      safer-buffer: 2.1.2

  ignore-by-default@1.0.1: {}

  import-local@3.2.0:
    dependencies:
      pkg-dir: 4.2.0
      resolve-cwd: 3.0.0

  imurmurhash@0.1.4: {}

  inflight@1.0.6:
    dependencies:
      once: 1.4.0
      wrappy: 1.0.2

  inherits@2.0.4: {}

  ini@1.3.8: {}

  inversify@6.1.4(reflect-metadata@0.2.2):
    dependencies:
      '@inversifyjs/common': 1.3.3
      '@inversifyjs/core': 1.3.4(reflect-metadata@0.2.2)
    transitivePeerDependencies:
      - reflect-metadata

  ip-address@10.0.1: {}

  ipaddr.js@1.9.1: {}

  is-alphabetical@2.0.1: {}

  is-alphanumerical@2.0.1:
    dependencies:
      is-alphabetical: 2.0.1
      is-decimal: 2.0.1

  is-arguments@1.2.0:
    dependencies:
      call-bound: 1.0.4
      has-tostringtag: 1.0.2

  is-arrayish@0.2.1: {}

  is-binary-path@2.1.0:
    dependencies:
      binary-extensions: 2.3.0

  is-buffer@1.1.6: {}

  is-callable@1.2.7: {}

  is-decimal@2.0.1: {}

  is-docker@2.2.1: {}

  is-extglob@2.1.1: {}

  is-fullwidth-code-point@3.0.0: {}

  is-generator-fn@2.1.0: {}

  is-generator-function@1.1.2:
    dependencies:
      call-bound: 1.0.4
      generator-function: 2.0.1
      get-proto: 1.0.1
      has-tostringtag: 1.0.2
      safe-regex-test: 1.1.0

  is-glob@4.0.3:
    dependencies:
      is-extglob: 2.1.1

  is-hexadecimal@2.0.1: {}

  is-nan@1.3.2:
    dependencies:
      call-bind: 1.0.8
      define-properties: 1.2.1

  is-number@7.0.0: {}

  is-port-reachable@4.0.0: {}

  is-potential-custom-element-name@1.0.1: {}

  is-promise@4.0.0: {}

  is-property@1.0.2: {}

  is-regex@1.2.1:
    dependencies:
      call-bound: 1.0.4
      gopd: 1.2.0
      has-tostringtag: 1.0.2
      hasown: 2.0.2

  is-stream@2.0.1: {}

  is-typed-array@1.1.15:
    dependencies:
      which-typed-array: 1.1.19

  is-wsl@2.2.0:
    dependencies:
      is-docker: 2.2.1

  isexe@2.0.0: {}

  istanbul-lib-coverage@3.2.2: {}

  istanbul-lib-instrument@6.0.3:
    dependencies:
      '@babel/core': 7.28.5
      '@babel/parser': 7.28.5
      '@istanbuljs/schema': 0.1.3
      istanbul-lib-coverage: 3.2.2
      semver: 7.7.3
    transitivePeerDependencies:
      - supports-color

  istanbul-lib-report@3.0.1:
    dependencies:
      istanbul-lib-coverage: 3.2.2
      make-dir: 4.0.0
      supports-color: 7.2.0

  istanbul-lib-source-maps@5.0.6:
    dependencies:
      '@jridgewell/trace-mapping': 0.3.31
      debug: 4.4.3
      istanbul-lib-coverage: 3.2.2
    transitivePeerDependencies:
      - supports-color

  istanbul-reports@3.2.0:
    dependencies:
      html-escaper: 2.0.2
      istanbul-lib-report: 3.0.1

  jackspeak@3.4.3:
    dependencies:
      '@isaacs/cliui': 8.0.2
    optionalDependencies:
      '@pkgjs/parseargs': 0.11.0

  javascript-obfuscator@5.1.0:
    dependencies:
      '@javascript-obfuscator/escodegen': 2.3.1
      '@javascript-obfuscator/estraverse': 5.4.0
      acorn: 8.15.0
      assert: 2.1.0
      chalk: 4.1.2
      chance: 1.1.13
      class-validator: 0.14.3
      commander: 12.1.0
      conf: 15.0.2
      eslint-scope: 8.4.0
      eslint-visitor-keys: 4.2.1
      fast-deep-equal: 3.1.3
      inversify: 6.1.4(reflect-metadata@0.2.2)
      js-string-escape: 1.0.1
      md5: 2.3.0
      mkdirp: 3.0.1
      multimatch: 5.0.0
      process: 0.11.10
      reflect-metadata: 0.2.2
      source-map-support: 0.5.21
      string-template: 1.0.0
      stringz: 2.1.0
      tslib: 2.8.1

  jest-changed-files@30.2.0:
    dependencies:
      execa: 5.1.1
      jest-util: 30.2.0
      p-limit: 3.1.0

  jest-circus@30.2.0:
    dependencies:
      '@jest/environment': 30.2.0
      '@jest/expect': 30.2.0
      '@jest/test-result': 30.2.0
      '@jest/types': 30.2.0
      '@types/node': 25.0.3
      chalk: 4.1.2
      co: 4.6.0
      dedent: 1.7.0
      is-generator-fn: 2.1.0
      jest-each: 30.2.0
      jest-matcher-utils: 30.2.0
      jest-message-util: 30.2.0
      jest-runtime: 30.2.0
      jest-snapshot: 30.2.0
      jest-util: 30.2.0
      p-limit: 3.1.0
      pretty-format: 30.2.0
      pure-rand: 7.0.1
      slash: 3.0.0
      stack-utils: 2.0.6
    transitivePeerDependencies:
      - babel-plugin-macros
      - supports-color

  jest-cli@30.2.0(@types/node@25.0.3)(ts-node@10.9.2(@types/node@25.0.3)(typescript@5.9.3)):
    dependencies:
      '@jest/core': 30.2.0(ts-node@10.9.2(@types/node@25.0.3)(typescript@5.9.3))
      '@jest/test-result': 30.2.0
      '@jest/types': 30.2.0
      chalk: 4.1.2
      exit-x: 0.2.2
      import-local: 3.2.0
      jest-config: 30.2.0(@types/node@25.0.3)(ts-node@10.9.2(@types/node@25.0.3)(typescript@5.9.3))
      jest-util: 30.2.0
      jest-validate: 30.2.0
      yargs: 17.7.2
    transitivePeerDependencies:
      - '@types/node'
      - babel-plugin-macros
      - esbuild-register
      - supports-color
      - ts-node

  jest-config@30.2.0(@types/node@25.0.3)(ts-node@10.9.2(@types/node@25.0.3)(typescript@5.9.3)):
    dependencies:
      '@babel/core': 7.28.5
      '@jest/get-type': 30.1.0
      '@jest/pattern': 30.0.1
      '@jest/test-sequencer': 30.2.0
      '@jest/types': 30.2.0
      babel-jest: 30.2.0(@babel/core@7.28.5)
      chalk: 4.1.2
      ci-info: 4.3.1
      deepmerge: 4.3.1
      glob: 10.5.0
      graceful-fs: 4.2.11
      jest-circus: 30.2.0
      jest-docblock: 30.2.0
      jest-environment-node: 30.2.0
      jest-regex-util: 30.0.1
      jest-resolve: 30.2.0
      jest-runner: 30.2.0
      jest-util: 30.2.0
      jest-validate: 30.2.0
      micromatch: 4.0.8
      parse-json: 5.2.0
      pretty-format: 30.2.0
      slash: 3.0.0
      strip-json-comments: 3.1.1
    optionalDependencies:
      '@types/node': 25.0.3
      ts-node: 10.9.2(@types/node@25.0.3)(typescript@5.9.3)
    transitivePeerDependencies:
      - babel-plugin-macros
      - supports-color

  jest-diff@30.1.2:
    dependencies:
      '@jest/diff-sequences': 30.0.1
      '@jest/get-type': 30.1.0
      chalk: 4.1.2
      pretty-format: 30.0.5

  jest-diff@30.2.0:
    dependencies:
      '@jest/diff-sequences': 30.0.1
      '@jest/get-type': 30.1.0
      chalk: 4.1.2
      pretty-format: 30.2.0

  jest-docblock@30.2.0:
    dependencies:
      detect-newline: 3.1.0

  jest-each@30.2.0:
    dependencies:
      '@jest/get-type': 30.1.0
      '@jest/types': 30.2.0
      chalk: 4.1.2
      jest-util: 30.2.0
      pretty-format: 30.2.0

  jest-environment-node@30.2.0:
    dependencies:
      '@jest/environment': 30.2.0
      '@jest/fake-timers': 30.2.0
      '@jest/types': 30.2.0
      '@types/node': 25.0.3
      jest-mock: 30.2.0
      jest-util: 30.2.0
      jest-validate: 30.2.0

  jest-haste-map@30.2.0:
    dependencies:
      '@jest/types': 30.2.0
      '@types/node': 25.0.3
      anymatch: 3.1.3
      fb-watchman: 2.0.2
      graceful-fs: 4.2.11
      jest-regex-util: 30.0.1
      jest-util: 30.2.0
      jest-worker: 30.2.0
      micromatch: 4.0.8
      walker: 1.0.8
    optionalDependencies:
      fsevents: 2.3.3

  jest-leak-detector@30.2.0:
    dependencies:
      '@jest/get-type': 30.1.0
      pretty-format: 30.2.0

  jest-matcher-utils@30.1.2:
    dependencies:
      '@jest/get-type': 30.1.0
      chalk: 4.1.2
      jest-diff: 30.1.2
      pretty-format: 30.0.5

  jest-matcher-utils@30.2.0:
    dependencies:
      '@jest/get-type': 30.1.0
      chalk: 4.1.2
      jest-diff: 30.2.0
      pretty-format: 30.2.0

  jest-message-util@30.1.0:
    dependencies:
      '@babel/code-frame': 7.27.1
      '@jest/types': 30.0.5
      '@types/stack-utils': 2.0.3
      chalk: 4.1.2
      graceful-fs: 4.2.11
      micromatch: 4.0.8
      pretty-format: 30.0.5
      slash: 3.0.0
      stack-utils: 2.0.6

  jest-message-util@30.2.0:
    dependencies:
      '@babel/code-frame': 7.27.1
      '@jest/types': 30.2.0
      '@types/stack-utils': 2.0.3
      chalk: 4.1.2
      graceful-fs: 4.2.11
      micromatch: 4.0.8
      pretty-format: 30.2.0
      slash: 3.0.0
      stack-utils: 2.0.6

  jest-mock@30.0.5:
    dependencies:
      '@jest/types': 30.0.5
      '@types/node': 25.0.3
      jest-util: 30.0.5

  jest-mock@30.2.0:
    dependencies:
      '@jest/types': 30.2.0
      '@types/node': 25.0.3
      jest-util: 30.2.0

  jest-pnp-resolver@1.2.3(jest-resolve@30.2.0):
    optionalDependencies:
      jest-resolve: 30.2.0

  jest-regex-util@30.0.1: {}

  jest-resolve-dependencies@30.2.0:
    dependencies:
      jest-regex-util: 30.0.1
      jest-snapshot: 30.2.0
    transitivePeerDependencies:
      - supports-color

  jest-resolve@30.2.0:
    dependencies:
      chalk: 4.1.2
      graceful-fs: 4.2.11
      jest-haste-map: 30.2.0
      jest-pnp-resolver: 1.2.3(jest-resolve@30.2.0)
      jest-util: 30.2.0
      jest-validate: 30.2.0
      slash: 3.0.0
      unrs-resolver: 1.11.1

  jest-runner@30.2.0:
    dependencies:
      '@jest/console': 30.2.0
      '@jest/environment': 30.2.0
      '@jest/test-result': 30.2.0
      '@jest/transform': 30.2.0
      '@jest/types': 30.2.0
      '@types/node': 25.0.3
      chalk: 4.1.2
      emittery: 0.13.1
      exit-x: 0.2.2
      graceful-fs: 4.2.11
      jest-docblock: 30.2.0
      jest-environment-node: 30.2.0
      jest-haste-map: 30.2.0
      jest-leak-detector: 30.2.0
      jest-message-util: 30.2.0
      jest-resolve: 30.2.0
      jest-runtime: 30.2.0
      jest-util: 30.2.0
      jest-watcher: 30.2.0
      jest-worker: 30.2.0
      p-limit: 3.1.0
      source-map-support: 0.5.13
    transitivePeerDependencies:
      - supports-color

  jest-runtime@30.2.0:
    dependencies:
      '@jest/environment': 30.2.0
      '@jest/fake-timers': 30.2.0
      '@jest/globals': 30.2.0
      '@jest/source-map': 30.0.1
      '@jest/test-result': 30.2.0
      '@jest/transform': 30.2.0
      '@jest/types': 30.2.0
      '@types/node': 25.0.3
      chalk: 4.1.2
      cjs-module-lexer: 2.1.1
      collect-v8-coverage: 1.0.3
      glob: 10.5.0
      graceful-fs: 4.2.11
      jest-haste-map: 30.2.0
      jest-message-util: 30.2.0
      jest-mock: 30.2.0
      jest-regex-util: 30.0.1
      jest-resolve: 30.2.0
      jest-snapshot: 30.2.0
      jest-util: 30.2.0
      slash: 3.0.0
      strip-bom: 4.0.0
    transitivePeerDependencies:
      - supports-color

  jest-snapshot@30.2.0:
    dependencies:
      '@babel/core': 7.28.5
      '@babel/generator': 7.28.5
      '@babel/plugin-syntax-jsx': 7.27.1(@babel/core@7.28.5)
      '@babel/plugin-syntax-typescript': 7.27.1(@babel/core@7.28.5)
      '@babel/types': 7.28.5
      '@jest/expect-utils': 30.2.0
      '@jest/get-type': 30.1.0
      '@jest/snapshot-utils': 30.2.0
      '@jest/transform': 30.2.0
      '@jest/types': 30.2.0
      babel-preset-current-node-syntax: 1.2.0(@babel/core@7.28.5)
      chalk: 4.1.2
      expect: 30.2.0
      graceful-fs: 4.2.11
      jest-diff: 30.2.0
      jest-matcher-utils: 30.2.0
      jest-message-util: 30.2.0
      jest-util: 30.2.0
      pretty-format: 30.2.0
      semver: 7.7.3
      synckit: 0.11.11
    transitivePeerDependencies:
      - supports-color

  jest-util@30.0.5:
    dependencies:
      '@jest/types': 30.0.5
      '@types/node': 25.0.3
      chalk: 4.1.2
      ci-info: 4.3.0
      graceful-fs: 4.2.11
      picomatch: 4.0.3

  jest-util@30.2.0:
    dependencies:
      '@jest/types': 30.2.0
      '@types/node': 25.0.3
      chalk: 4.1.2
      ci-info: 4.3.1
      graceful-fs: 4.2.11
      picomatch: 4.0.3

  jest-validate@30.2.0:
    dependencies:
      '@jest/get-type': 30.1.0
      '@jest/types': 30.2.0
      camelcase: 6.3.0
      chalk: 4.1.2
      leven: 3.1.0
      pretty-format: 30.2.0

  jest-watcher@30.2.0:
    dependencies:
      '@jest/test-result': 30.2.0
      '@jest/types': 30.2.0
      '@types/node': 25.0.3
      ansi-escapes: 4.3.2
      chalk: 4.1.2
      emittery: 0.13.1
      jest-util: 30.2.0
      string-length: 4.0.2

  jest-worker@30.2.0:
    dependencies:
      '@types/node': 25.0.3
      '@ungap/structured-clone': 1.3.0
      jest-util: 30.2.0
      merge-stream: 2.0.0
      supports-color: 8.1.1

  jest@30.2.0(@types/node@25.0.3)(ts-node@10.9.2(@types/node@25.0.3)(typescript@5.9.3)):
    dependencies:
      '@jest/core': 30.2.0(ts-node@10.9.2(@types/node@25.0.3)(typescript@5.9.3))
      '@jest/types': 30.2.0
      import-local: 3.2.0
      jest-cli: 30.2.0(@types/node@25.0.3)(ts-node@10.9.2(@types/node@25.0.3)(typescript@5.9.3))
    transitivePeerDependencies:
      - '@types/node'
      - babel-plugin-macros
      - esbuild-register
      - supports-color
      - ts-node

  js-string-escape@1.0.1: {}

  js-tokens@4.0.0: {}

  js-yaml@3.14.2:
    dependencies:
      argparse: 1.0.10
      esprima: 4.0.1

  js-yaml@4.1.1:
    dependencies:
      argparse: 2.0.1

  jsdom@27.4.0:
    dependencies:
      '@acemir/cssom': 0.9.30
      '@asamuzakjp/dom-selector': 6.7.6
      '@exodus/bytes': 1.7.0
      cssstyle: 5.3.5
      data-urls: 6.0.0
      decimal.js: 10.6.0
      html-encoding-sniffer: 6.0.0
      http-proxy-agent: 7.0.2
      https-proxy-agent: 7.0.6
      is-potential-custom-element-name: 1.0.1
      parse5: 8.0.0
      saxes: 6.0.0
      symbol-tree: 3.2.4
      tough-cookie: 6.0.0
      w3c-xmlserializer: 5.0.0
      webidl-conversions: 8.0.0
      whatwg-mimetype: 4.0.0
      whatwg-url: 15.1.0
      ws: 8.18.3
      xml-name-validator: 5.0.0
    transitivePeerDependencies:
      - '@exodus/crypto'
      - bufferutil
      - supports-color
      - utf-8-validate

  jsesc@3.1.0: {}

  json-parse-even-better-errors@2.3.1: {}

  json-schema-traverse@1.0.0: {}

  json-schema-typed@8.0.2: {}

  json5@2.2.3: {}

  jsonwebtoken@9.0.3:
    dependencies:
      jws: 4.0.1
      lodash.includes: 4.3.0
      lodash.isboolean: 3.0.3
      lodash.isinteger: 4.0.4
      lodash.isnumber: 3.0.3
      lodash.isplainobject: 4.0.6
      lodash.isstring: 4.0.1
      lodash.once: 4.1.1
      ms: 2.1.3
      semver: 7.7.3

  jwa@2.0.1:
    dependencies:
      buffer-equal-constant-time: 1.0.1
      ecdsa-sig-formatter: 1.0.11
      safe-buffer: 5.2.1

  jws@4.0.1:
    dependencies:
      jwa: 2.0.1
      safe-buffer: 5.2.1

  kareem@3.0.0: {}

  kuler@2.0.0: {}

  leven@3.1.0: {}

  levn@0.3.0:
    dependencies:
      prelude-ls: 1.1.2
      type-check: 0.3.2

  libphonenumber-js@1.12.31: {}

  lines-and-columns@1.2.4: {}

  liquid-glass-react@1.1.1(react-dom@19.1.1(react@19.1.1))(react@19.1.1):
    dependencies:
      react: 19.1.1
      react-dom: 19.1.1(react@19.1.1)

  locate-path@5.0.0:
    dependencies:
      p-locate: 4.1.0

  lodash.get@4.4.2: {}

  lodash.includes@4.3.0: {}

  lodash.isboolean@3.0.3: {}

  lodash.isequal@4.5.0: {}

  lodash.isinteger@4.0.4: {}

  lodash.isnumber@3.0.3: {}

  lodash.isplainobject@4.0.6: {}

  lodash.isstring@4.0.1: {}

  lodash.memoize@4.1.2: {}

  lodash.mergewith@4.6.2: {}

  lodash.once@4.1.1: {}

  lodash@4.17.21: {}

  logform@2.7.0:
    dependencies:
      '@colors/colors': 1.6.0
      '@types/triple-beam': 1.3.5
      fecha: 4.2.3
      ms: 2.1.3
      safe-stable-stringify: 2.5.0
      triple-beam: 1.4.1

  long@5.3.2: {}

  lowlight@1.20.0:
    dependencies:
      fault: 1.0.4
      highlight.js: 10.7.3

  lru-cache@10.4.3: {}

  lru-cache@11.2.4: {}

  lru-cache@5.1.1:
    dependencies:
      yallist: 3.1.1

  lru.min@1.1.3: {}

  make-dir@4.0.0:
    dependencies:
      semver: 7.7.3

  make-error@1.3.6: {}

  makeerror@1.0.12:
    dependencies:
      tmpl: 1.0.5

  marked@17.0.1: {}

  math-intrinsics@1.1.0: {}

  md5@2.3.0:
    dependencies:
      charenc: 0.0.2
      crypt: 0.0.2
      is-buffer: 1.1.6

  mdn-data@2.12.2: {}

  media-typer@0.3.0: {}

  media-typer@1.1.0: {}

  memory-pager@1.5.0: {}

  merge-descriptors@2.0.0: {}

  merge-stream@2.0.0: {}

  methods@1.1.2: {}

  micromatch@4.0.8:
    dependencies:
      braces: 3.0.3
      picomatch: 2.3.1

  mime-db@1.33.0: {}

  mime-db@1.52.0: {}

  mime-db@1.54.0: {}

  mime-types@2.1.18:
    dependencies:
      mime-db: 1.33.0

  mime-types@2.1.35:
    dependencies:
      mime-db: 1.52.0

  mime-types@3.0.2:
    dependencies:
      mime-db: 1.54.0

  mime@2.6.0: {}

  mimic-fn@2.1.0: {}

  mimic-function@5.0.1: {}

  minimatch@3.1.2:
    dependencies:
      brace-expansion: 1.1.12

  minimatch@9.0.5:
    dependencies:
      brace-expansion: 2.0.2

  minimist@1.2.8: {}

  minipass@4.2.8: {}

  minipass@7.1.2: {}

  minizlib@3.1.0:
    dependencies:
      minipass: 7.1.2

  mkdirp@0.5.6:
    dependencies:
      minimist: 1.2.8

  mkdirp@3.0.1: {}

  mongodb-connection-string-url@7.0.0:
    dependencies:
      '@types/whatwg-url': 13.0.0
      whatwg-url: 14.2.0

  mongodb@7.0.0(socks@2.8.7):
    dependencies:
      '@mongodb-js/saslprep': 1.3.0
      bson: 7.0.0
      mongodb-connection-string-url: 7.0.0
    optionalDependencies:
      socks: 2.8.7

  mongoose@9.0.2(socks@2.8.7):
    dependencies:
      kareem: 3.0.0
      mongodb: 7.0.0(socks@2.8.7)
      mpath: 0.9.0
      mquery: 6.0.0
      ms: 2.1.3
      sift: 17.1.3
    transitivePeerDependencies:
      - '@aws-sdk/credential-providers'
      - '@mongodb-js/zstd'
      - gcp-metadata
      - kerberos
      - mongodb-client-encryption
      - snappy
      - socks

  morgan@1.10.1:
    dependencies:
      basic-auth: 2.0.1
      debug: 2.6.9
      depd: 2.0.0
      on-finished: 2.3.0
      on-headers: 1.1.0
    transitivePeerDependencies:
      - supports-color

  mpath@0.9.0: {}

  mquery@6.0.0: {}

  ms@2.0.0: {}

  ms@2.1.3: {}

  multer@2.0.2:
    dependencies:
      append-field: 1.0.0
      busboy: 1.6.0
      concat-stream: 2.0.0
      mkdirp: 0.5.6
      object-assign: 4.1.1
      type-is: 1.6.18
      xtend: 4.0.2

  multimatch@5.0.0:
    dependencies:
      '@types/minimatch': 3.0.5
      array-differ: 3.0.0
      array-union: 2.1.0
      arrify: 2.0.1
      minimatch: 3.1.2

  mysql2@3.16.0:
    dependencies:
      aws-ssl-profiles: 1.1.2
      denque: 2.1.0
      generate-function: 2.3.1
      iconv-lite: 0.7.1
      long: 5.3.2
      lru.min: 1.1.3
      named-placeholders: 1.1.6
      seq-queue: 0.0.5
      sqlstring: 2.3.3

  named-placeholders@1.1.6:
    dependencies:
      lru.min: 1.1.3

  nanoid@5.1.6: {}

  napi-postinstall@0.3.4: {}

  natural-compare@1.4.0: {}

  negotiator@0.6.4: {}

  negotiator@1.0.0: {}

  neo-async@2.6.2: {}

  node-addon-api@8.5.0: {}

  node-gyp-build@4.8.4: {}

  node-int64@0.4.0: {}

  node-releases@2.0.27: {}

  nodemon@3.1.11:
    dependencies:
      chokidar: 3.6.0
      debug: 4.4.1(supports-color@5.5.0)
      ignore-by-default: 1.0.1
      minimatch: 3.1.2
      pstree.remy: 1.1.8
      semver: 7.7.2
      simple-update-notifier: 2.0.0
      supports-color: 5.5.0
      touch: 3.1.1
      undefsafe: 2.0.5

  normalize-path@3.0.0: {}

  npm-run-path@4.0.1:
    dependencies:
      path-key: 3.1.1

  nth-check@2.1.1:
    dependencies:
      boolbase: 1.0.0

  object-assign@4.1.1: {}

  object-inspect@1.13.4: {}

  object-is@1.1.6:
    dependencies:
      call-bind: 1.0.8
      define-properties: 1.2.1

  object-keys@1.1.1: {}

  object.assign@4.1.7:
    dependencies:
      call-bind: 1.0.8
      call-bound: 1.0.4
      define-properties: 1.2.1
      es-object-atoms: 1.1.1
      has-symbols: 1.1.0
      object-keys: 1.1.1

  on-finished@2.3.0:
    dependencies:
      ee-first: 1.1.1

  on-finished@2.4.1:
    dependencies:
      ee-first: 1.1.1

  on-headers@1.1.0: {}

  once@1.4.0:
    dependencies:
      wrappy: 1.0.2

  one-time@1.0.0:
    dependencies:
      fn.name: 1.1.0

  onetime@5.1.2:
    dependencies:
      mimic-fn: 2.1.0

<<<<<<< HEAD
  openai@6.10.0(ws@8.18.3)(zod@4.2.1):
=======
  openai@6.15.0(ws@8.18.3):
>>>>>>> e0f275d5
    optionalDependencies:
      ws: 8.18.3
      zod: 4.2.1

  openapi-types@12.1.3: {}

  optionator@0.8.3:
    dependencies:
      deep-is: 0.1.4
      fast-levenshtein: 2.0.6
      levn: 0.3.0
      prelude-ls: 1.1.2
      type-check: 0.3.2
      word-wrap: 1.2.5

  p-limit@2.3.0:
    dependencies:
      p-try: 2.2.0

  p-limit@3.1.0:
    dependencies:
      yocto-queue: 0.1.0

  p-locate@4.1.0:
    dependencies:
      p-limit: 2.3.0

  p-try@2.2.0: {}

  package-json-from-dist@1.0.1: {}

  parse-entities@4.0.2:
    dependencies:
      '@types/unist': 2.0.11
      character-entities-legacy: 3.0.0
      character-reference-invalid: 2.0.1
      decode-named-character-reference: 1.2.0
      is-alphanumerical: 2.0.1
      is-decimal: 2.0.1
      is-hexadecimal: 2.0.1

  parse-json@5.2.0:
    dependencies:
      '@babel/code-frame': 7.27.1
      error-ex: 1.3.4
      json-parse-even-better-errors: 2.3.1
      lines-and-columns: 1.2.4

  parse5-htmlparser2-tree-adapter@7.1.0:
    dependencies:
      domhandler: 5.0.3
      parse5: 7.3.0

  parse5-parser-stream@7.1.2:
    dependencies:
      parse5: 7.3.0

  parse5@7.3.0:
    dependencies:
      entities: 6.0.1

  parse5@8.0.0:
    dependencies:
      entities: 6.0.1

  parseurl@1.3.3: {}

  path-exists@4.0.0: {}

  path-is-absolute@1.0.1: {}

  path-is-inside@1.0.2: {}

  path-key@3.1.1: {}

  path-scurry@1.11.1:
    dependencies:
      lru-cache: 10.4.3
      minipass: 7.1.2

  path-to-regexp@3.3.0: {}

  path-to-regexp@8.3.0: {}

  picocolors@1.1.1: {}

  picomatch@2.3.1: {}

  picomatch@4.0.3: {}

  pirates@4.0.7: {}

  pkg-dir@4.2.0:
    dependencies:
      find-up: 4.1.0

  pngjs@5.0.0: {}

  possible-typed-array-names@1.1.0: {}

  prelude-ls@1.1.2: {}

  pretty-format@30.0.5:
    dependencies:
      '@jest/schemas': 30.0.5
      ansi-styles: 5.2.0
      react-is: 18.3.1

  pretty-format@30.2.0:
    dependencies:
      '@jest/schemas': 30.0.5
      ansi-styles: 5.2.0
      react-is: 18.3.1

  prismjs@1.30.0: {}

  process@0.11.10: {}

  property-information@7.1.0: {}

  proxy-addr@2.0.7:
    dependencies:
      forwarded: 0.2.0
      ipaddr.js: 1.9.1

  proxy-from-env@1.1.0: {}

  pstree.remy@1.1.8: {}

  pump@3.0.3:
    dependencies:
      end-of-stream: 1.4.5
      once: 1.4.0

  punycode@2.3.1: {}

  pure-rand@7.0.1: {}

  pvtsutils@1.3.6:
    dependencies:
      tslib: 2.8.1

  pvutils@1.1.5: {}

  qrcode@1.5.4:
    dependencies:
      dijkstrajs: 1.0.3
      pngjs: 5.0.0
      yargs: 15.4.1

  qs@6.14.0:
    dependencies:
      side-channel: 1.1.0

  querystringify@2.2.0: {}

  range-parser@1.2.0: {}

  range-parser@1.2.1: {}

  raw-body@3.0.2:
    dependencies:
      bytes: 3.1.2
      http-errors: 2.0.1
      iconv-lite: 0.7.1
      unpipe: 1.0.0

  rc@1.2.8:
    dependencies:
      deep-extend: 0.6.0
      ini: 1.3.8
      minimist: 1.2.8
      strip-json-comments: 2.0.1

  react-dom@19.1.1(react@19.1.1):
    dependencies:
      react: 19.1.1
      scheduler: 0.26.0

  react-is@18.3.1: {}

  react-syntax-highlighter@16.1.0(react@19.1.1):
    dependencies:
      '@babel/runtime': 7.28.4
      highlight.js: 10.7.3
      highlightjs-vue: 1.0.0
      lowlight: 1.20.0
      prismjs: 1.30.0
      react: 19.1.1
      refractor: 5.0.0

  react@19.1.1: {}

  readable-stream@3.6.2:
    dependencies:
      inherits: 2.0.4
      string_decoder: 1.3.0
      util-deprecate: 1.0.2

  readdirp@3.6.0:
    dependencies:
      picomatch: 2.3.1

  redis@5.10.0:
    dependencies:
      '@redis/bloom': 5.10.0(@redis/client@5.10.0)
      '@redis/client': 5.10.0
      '@redis/json': 5.10.0(@redis/client@5.10.0)
      '@redis/search': 5.10.0(@redis/client@5.10.0)
      '@redis/time-series': 5.10.0(@redis/client@5.10.0)

  reflect-metadata@0.2.2: {}

  refractor@5.0.0:
    dependencies:
      '@types/hast': 3.0.4
      '@types/prismjs': 1.26.5
      hastscript: 9.0.1
      parse-entities: 4.0.2

  registry-auth-token@3.3.2:
    dependencies:
      rc: 1.2.8
      safe-buffer: 5.2.1

  registry-url@3.1.0:
    dependencies:
      rc: 1.2.8

  require-directory@2.1.1: {}

  require-from-string@2.0.2: {}

  require-main-filename@2.0.0: {}

  requires-port@1.0.0: {}

  resend@6.6.0:
    dependencies:
      svix: 1.76.1

  resolve-cwd@3.0.0:
    dependencies:
      resolve-from: 5.0.0

  resolve-from@5.0.0: {}

  router@2.2.0:
    dependencies:
      debug: 4.4.3
      depd: 2.0.0
      is-promise: 4.0.0
      parseurl: 1.3.3
      path-to-regexp: 8.3.0
    transitivePeerDependencies:
      - supports-color

  rxjs@7.8.2:
    dependencies:
      tslib: 2.8.1

  safe-buffer@5.1.2: {}

  safe-buffer@5.2.1: {}

  safe-regex-test@1.1.0:
    dependencies:
      call-bound: 1.0.4
      es-errors: 1.3.0
      is-regex: 1.2.1

  safe-stable-stringify@2.5.0: {}

  safer-buffer@2.1.2: {}

  saxes@6.0.0:
    dependencies:
      xmlchars: 2.2.0

  scheduler@0.26.0: {}

  semver@6.3.1: {}

  semver@7.7.2: {}

  semver@7.7.3: {}

  send@1.2.0:
    dependencies:
      debug: 4.4.3
      encodeurl: 2.0.0
      escape-html: 1.0.3
      etag: 1.8.1
      fresh: 2.0.0
      http-errors: 2.0.1
      mime-types: 3.0.2
      ms: 2.1.3
      on-finished: 2.4.1
      range-parser: 1.2.1
      statuses: 2.0.2
    transitivePeerDependencies:
      - supports-color

  seq-queue@0.0.5: {}

  serve-handler@6.1.6:
    dependencies:
      bytes: 3.0.0
      content-disposition: 0.5.2
      mime-types: 2.1.18
      minimatch: 3.1.2
      path-is-inside: 1.0.2
      path-to-regexp: 3.3.0
      range-parser: 1.2.0

  serve-static@2.2.0:
    dependencies:
      encodeurl: 2.0.0
      escape-html: 1.0.3
      parseurl: 1.3.3
      send: 1.2.0
    transitivePeerDependencies:
      - supports-color

  serve@14.2.5:
    dependencies:
      '@zeit/schemas': 2.36.0
      ajv: 8.12.0
      arg: 5.0.2
      boxen: 7.0.0
      chalk: 5.0.1
      chalk-template: 0.4.0
      clipboardy: 3.0.0
      compression: 1.8.1
      is-port-reachable: 4.0.0
      serve-handler: 6.1.6
      update-check: 1.5.4
    transitivePeerDependencies:
      - supports-color

  set-blocking@2.0.0: {}

  set-function-length@1.2.2:
    dependencies:
      define-data-property: 1.1.4
      es-errors: 1.3.0
      function-bind: 1.1.2
      get-intrinsic: 1.3.0
      gopd: 1.2.0
      has-property-descriptors: 1.0.2

  setprototypeof@1.2.0: {}

  shebang-command@2.0.0:
    dependencies:
      shebang-regex: 3.0.0

  shebang-regex@3.0.0: {}

  shell-quote@1.8.3: {}

  side-channel-list@1.0.0:
    dependencies:
      es-errors: 1.3.0
      object-inspect: 1.13.4

  side-channel-map@1.0.1:
    dependencies:
      call-bound: 1.0.4
      es-errors: 1.3.0
      get-intrinsic: 1.3.0
      object-inspect: 1.13.4

  side-channel-weakmap@1.0.2:
    dependencies:
      call-bound: 1.0.4
      es-errors: 1.3.0
      get-intrinsic: 1.3.0
      object-inspect: 1.13.4
      side-channel-map: 1.0.1

  side-channel@1.1.0:
    dependencies:
      es-errors: 1.3.0
      object-inspect: 1.13.4
      side-channel-list: 1.0.0
      side-channel-map: 1.0.1
      side-channel-weakmap: 1.0.2

  sift@17.1.3: {}

  signal-exit@3.0.7: {}

  signal-exit@4.1.0: {}

  simple-update-notifier@2.0.0:
    dependencies:
      semver: 7.7.2

  slash@3.0.0: {}

  smart-buffer@4.2.0: {}

  socks-proxy-agent@8.0.5:
    dependencies:
      agent-base: 7.1.4
      debug: 4.4.1(supports-color@5.5.0)
      socks: 2.8.7
    transitivePeerDependencies:
      - supports-color

  socks@2.8.7:
    dependencies:
      ip-address: 10.0.1
      smart-buffer: 4.2.0

  source-map-js@1.2.1: {}

  source-map-support@0.5.13:
    dependencies:
      buffer-from: 1.1.2
      source-map: 0.6.1

  source-map-support@0.5.21:
    dependencies:
      buffer-from: 1.1.2
      source-map: 0.6.1

  source-map@0.6.1: {}

  space-separated-tokens@2.0.2: {}

  sparse-bitfield@3.0.3:
    dependencies:
      memory-pager: 1.5.0

  speakeasy@2.0.0:
    dependencies:
      base32.js: 0.0.1

  sprintf-js@1.0.3: {}

  sqlstring@2.3.3: {}

  stack-trace@0.0.10: {}

  stack-utils@2.0.6:
    dependencies:
      escape-string-regexp: 2.0.0

  statuses@2.0.2: {}

  streamsearch@1.1.0: {}

  streamx@2.23.0:
    dependencies:
      events-universal: 1.0.1
      fast-fifo: 1.3.2
      text-decoder: 1.2.3
    transitivePeerDependencies:
      - bare-abort-controller
      - react-native-b4a

  string-length@4.0.2:
    dependencies:
      char-regex: 1.0.2
      strip-ansi: 6.0.1

  string-template@1.0.0: {}

  string-width@4.2.3:
    dependencies:
      emoji-regex: 8.0.0
      is-fullwidth-code-point: 3.0.0
      strip-ansi: 6.0.1

  string-width@5.1.2:
    dependencies:
      eastasianwidth: 0.2.0
      emoji-regex: 9.2.2
      strip-ansi: 7.1.0

  string_decoder@1.3.0:
    dependencies:
      safe-buffer: 5.2.1

  stringz@2.1.0:
    dependencies:
      char-regex: 1.0.2

  strip-ansi@6.0.1:
    dependencies:
      ansi-regex: 5.0.1

  strip-ansi@7.1.0:
    dependencies:
      ansi-regex: 6.2.0

  strip-ansi@7.1.2:
    dependencies:
      ansi-regex: 6.2.2

  strip-bom@4.0.0: {}

  strip-final-newline@2.0.0: {}

  strip-json-comments@2.0.1: {}

  strip-json-comments@3.1.1: {}

  stubborn-fs@2.0.0:
    dependencies:
      stubborn-utils: 1.0.2

  stubborn-utils@1.0.2: {}

  superagent@10.2.3:
    dependencies:
      component-emitter: 1.3.1
      cookiejar: 2.1.4
      debug: 4.4.3
      fast-safe-stringify: 2.1.1
      form-data: 4.0.5
      formidable: 3.5.4
      methods: 1.1.2
      mime: 2.6.0
      qs: 6.14.0
    transitivePeerDependencies:
      - supports-color

  supertest@7.1.4:
    dependencies:
      methods: 1.1.2
      superagent: 10.2.3
    transitivePeerDependencies:
      - supports-color

  supports-color@5.5.0:
    dependencies:
      has-flag: 3.0.0

  supports-color@7.2.0:
    dependencies:
      has-flag: 4.0.0

  supports-color@8.1.1:
    dependencies:
      has-flag: 4.0.0

  svix@1.76.1:
    dependencies:
      '@stablelib/base64': 1.0.1
      '@types/node': 22.19.3
      es6-promise: 4.2.8
      fast-sha256: 1.3.0
      url-parse: 1.5.10
      uuid: 10.0.0

  svix@1.82.0:
    dependencies:
      '@stablelib/base64': 1.0.1
      fast-sha256: 1.3.0
      uuid: 10.0.0

  swagger-jsdoc@6.2.8(openapi-types@12.1.3):
    dependencies:
      commander: 6.2.0
      doctrine: 3.0.0
      glob: 7.1.6
      lodash.mergewith: 4.6.2
      swagger-parser: 10.0.3(openapi-types@12.1.3)
      yaml: 2.0.0-1
    transitivePeerDependencies:
      - openapi-types

  swagger-parser@10.0.3(openapi-types@12.1.3):
    dependencies:
      '@apidevtools/swagger-parser': 10.0.3(openapi-types@12.1.3)
    transitivePeerDependencies:
      - openapi-types

  swagger-ui-dist@5.28.1:
    dependencies:
      '@scarf/scarf': 1.4.0

  swagger-ui-express@5.0.1(express@5.2.1):
    dependencies:
      express: 5.2.1
      swagger-ui-dist: 5.28.1

  symbol-tree@3.2.4: {}

  synckit@0.11.11:
    dependencies:
      '@pkgr/core': 0.2.9

  tagged-tag@1.0.0: {}

  tar-fs@3.1.1:
    dependencies:
      pump: 3.0.3
      tar-stream: 3.1.7
    optionalDependencies:
      bare-fs: 4.5.2
      bare-path: 3.0.0
    transitivePeerDependencies:
      - bare-abort-controller
      - bare-buffer
      - react-native-b4a

  tar-stream@3.1.7:
    dependencies:
      b4a: 1.7.3
      fast-fifo: 1.3.2
      streamx: 2.23.0
    transitivePeerDependencies:
      - bare-abort-controller
      - react-native-b4a

  tar@7.5.2:
    dependencies:
      '@isaacs/fs-minipass': 4.0.1
      chownr: 3.0.0
      minipass: 7.1.2
      minizlib: 3.1.0
      yallist: 5.0.0

  test-exclude@6.0.0:
    dependencies:
      '@istanbuljs/schema': 0.1.3
      glob: 7.2.3
      minimatch: 3.1.2

  text-decoder@1.2.3:
    dependencies:
      b4a: 1.7.3
    transitivePeerDependencies:
      - react-native-b4a

  text-hex@1.0.0: {}

  tldts-core@7.0.19: {}

  tldts@7.0.19:
    dependencies:
      tldts-core: 7.0.19

  tmpl@1.0.5: {}

  to-regex-range@5.0.1:
    dependencies:
      is-number: 7.0.0

  toidentifier@1.0.1: {}

  touch@3.1.1: {}

  tough-cookie@6.0.0:
    dependencies:
      tldts: 7.0.19

  tr46@5.1.1:
    dependencies:
      punycode: 2.3.1

  tr46@6.0.0:
    dependencies:
      punycode: 2.3.1

  tree-kill@1.2.2: {}

  triple-beam@1.4.1: {}

  ts-jest@29.4.6(@babel/core@7.28.5)(@jest/transform@30.2.0)(@jest/types@30.2.0)(babel-jest@30.2.0(@babel/core@7.28.5))(jest-util@30.2.0)(jest@30.2.0(@types/node@25.0.3)(ts-node@10.9.2(@types/node@25.0.3)(typescript@5.9.3)))(typescript@5.9.3):
    dependencies:
      bs-logger: 0.2.6
      fast-json-stable-stringify: 2.1.0
      handlebars: 4.7.8
      jest: 30.2.0(@types/node@25.0.3)(ts-node@10.9.2(@types/node@25.0.3)(typescript@5.9.3))
      json5: 2.2.3
      lodash.memoize: 4.1.2
      make-error: 1.3.6
      semver: 7.7.3
      type-fest: 4.41.0
      typescript: 5.9.3
      yargs-parser: 21.1.1
    optionalDependencies:
      '@babel/core': 7.28.5
      '@jest/transform': 30.2.0
      '@jest/types': 30.2.0
      babel-jest: 30.2.0(@babel/core@7.28.5)
      jest-util: 30.2.0

  ts-node@10.9.2(@types/node@25.0.3)(typescript@5.9.3):
    dependencies:
      '@cspotcode/source-map-support': 0.8.1
      '@tsconfig/node10': 1.0.11
      '@tsconfig/node12': 1.0.11
      '@tsconfig/node14': 1.0.3
      '@tsconfig/node16': 1.0.4
      '@types/node': 25.0.3
      acorn: 8.15.0
      acorn-walk: 8.3.4
      arg: 4.1.3
      create-require: 1.1.1
      diff: 4.0.2
      make-error: 1.3.6
      typescript: 5.9.3
      v8-compile-cache-lib: 3.0.1
      yn: 3.1.1

  tslib@1.14.1: {}

  tslib@2.8.1: {}

  tsyringe@4.10.0:
    dependencies:
      tslib: 1.14.1

  type-check@0.3.2:
    dependencies:
      prelude-ls: 1.1.2

  type-detect@4.0.8: {}

  type-fest@0.21.3: {}

  type-fest@2.19.0: {}

  type-fest@4.41.0: {}

  type-fest@5.3.1:
    dependencies:
      tagged-tag: 1.0.0

  type-is@1.6.18:
    dependencies:
      media-typer: 0.3.0
      mime-types: 2.1.35

  type-is@2.0.1:
    dependencies:
      content-type: 1.0.5
      media-typer: 1.1.0
      mime-types: 3.0.2

  typedarray@0.0.6: {}

  typescript@5.9.3: {}

  uglify-js@3.19.3:
    optional: true

  uint8array-extras@1.5.0: {}

  undefsafe@2.0.5: {}

  undici-types@6.21.0: {}

  undici-types@7.16.0: {}

  undici@7.15.0: {}

  unpipe@1.0.0: {}

  unrs-resolver@1.11.1:
    dependencies:
      napi-postinstall: 0.3.4
    optionalDependencies:
      '@unrs/resolver-binding-android-arm-eabi': 1.11.1
      '@unrs/resolver-binding-android-arm64': 1.11.1
      '@unrs/resolver-binding-darwin-arm64': 1.11.1
      '@unrs/resolver-binding-darwin-x64': 1.11.1
      '@unrs/resolver-binding-freebsd-x64': 1.11.1
      '@unrs/resolver-binding-linux-arm-gnueabihf': 1.11.1
      '@unrs/resolver-binding-linux-arm-musleabihf': 1.11.1
      '@unrs/resolver-binding-linux-arm64-gnu': 1.11.1
      '@unrs/resolver-binding-linux-arm64-musl': 1.11.1
      '@unrs/resolver-binding-linux-ppc64-gnu': 1.11.1
      '@unrs/resolver-binding-linux-riscv64-gnu': 1.11.1
      '@unrs/resolver-binding-linux-riscv64-musl': 1.11.1
      '@unrs/resolver-binding-linux-s390x-gnu': 1.11.1
      '@unrs/resolver-binding-linux-x64-gnu': 1.11.1
      '@unrs/resolver-binding-linux-x64-musl': 1.11.1
      '@unrs/resolver-binding-wasm32-wasi': 1.11.1
      '@unrs/resolver-binding-win32-arm64-msvc': 1.11.1
      '@unrs/resolver-binding-win32-ia32-msvc': 1.11.1
      '@unrs/resolver-binding-win32-x64-msvc': 1.11.1

  update-browserslist-db@1.2.2(browserslist@4.28.1):
    dependencies:
      browserslist: 4.28.1
      escalade: 3.2.0
      picocolors: 1.1.1

  update-check@1.5.4:
    dependencies:
      registry-auth-token: 3.3.2
      registry-url: 3.1.0

  uri-js@4.4.1:
    dependencies:
      punycode: 2.3.1

  url-parse@1.5.10:
    dependencies:
      querystringify: 2.2.0
      requires-port: 1.0.0

  util-deprecate@1.0.2: {}

  util@0.12.5:
    dependencies:
      inherits: 2.0.4
      is-arguments: 1.2.0
      is-generator-function: 1.1.2
      is-typed-array: 1.1.15
      which-typed-array: 1.1.19

  uuid@10.0.0: {}

  uuid@13.0.0: {}

  v8-compile-cache-lib@3.0.1: {}

  v8-to-istanbul@9.3.0:
    dependencies:
      '@jridgewell/trace-mapping': 0.3.31
      '@types/istanbul-lib-coverage': 2.0.6
      convert-source-map: 2.0.0

  validator@13.15.26: {}

  vary@1.1.2: {}

  w3c-xmlserializer@5.0.0:
    dependencies:
      xml-name-validator: 5.0.0

  walker@1.0.8:
    dependencies:
      makeerror: 1.0.12

  webidl-conversions@7.0.0: {}

  webidl-conversions@8.0.0: {}

  whatwg-encoding@3.1.1:
    dependencies:
      iconv-lite: 0.6.3

  whatwg-mimetype@4.0.0: {}

  whatwg-url@14.2.0:
    dependencies:
      tr46: 5.1.1
      webidl-conversions: 7.0.0

  whatwg-url@15.1.0:
    dependencies:
      tr46: 6.0.0
      webidl-conversions: 8.0.0

  when-exit@2.1.5: {}

  which-module@2.0.1: {}

  which-typed-array@1.1.19:
    dependencies:
      available-typed-arrays: 1.0.7
      call-bind: 1.0.8
      call-bound: 1.0.4
      for-each: 0.3.5
      get-proto: 1.0.1
      gopd: 1.2.0
      has-tostringtag: 1.0.2

  which@2.0.2:
    dependencies:
      isexe: 2.0.0

  widest-line@4.0.1:
    dependencies:
      string-width: 5.1.2

  winston-transport@4.9.0:
    dependencies:
      logform: 2.7.0
      readable-stream: 3.6.2
      triple-beam: 1.4.1

  winston@3.19.0:
    dependencies:
      '@colors/colors': 1.6.0
      '@dabh/diagnostics': 2.0.8
      async: 3.2.6
      is-stream: 2.0.1
      logform: 2.7.0
      one-time: 1.0.0
      readable-stream: 3.6.2
      safe-stable-stringify: 2.5.0
      stack-trace: 0.0.10
      triple-beam: 1.4.1
      winston-transport: 4.9.0

  word-wrap@1.2.5: {}

  wordwrap@1.0.0: {}

  wrap-ansi@6.2.0:
    dependencies:
      ansi-styles: 4.3.0
      string-width: 4.2.3
      strip-ansi: 6.0.1

  wrap-ansi@7.0.0:
    dependencies:
      ansi-styles: 4.3.0
      string-width: 4.2.3
      strip-ansi: 6.0.1

  wrap-ansi@8.1.0:
    dependencies:
      ansi-styles: 6.2.3
      string-width: 5.1.2
      strip-ansi: 7.1.0

  wrappy@1.0.2: {}

  write-file-atomic@5.0.1:
    dependencies:
      imurmurhash: 0.1.4
      signal-exit: 4.1.0

  ws@8.18.3: {}

  xml-name-validator@5.0.0: {}

  xmlchars@2.2.0: {}

  xtend@4.0.2: {}

  y18n@4.0.3: {}

  y18n@5.0.8: {}

  yallist@3.1.1: {}

  yallist@5.0.0: {}

  yaml@2.0.0-1: {}

  yargs-parser@18.1.3:
    dependencies:
      camelcase: 5.3.1
      decamelize: 1.2.0

  yargs-parser@21.1.1: {}

  yargs@15.4.1:
    dependencies:
      cliui: 6.0.0
      decamelize: 1.2.0
      find-up: 4.1.0
      get-caller-file: 2.0.5
      require-directory: 2.1.1
      require-main-filename: 2.0.0
      set-blocking: 2.0.0
      string-width: 4.2.3
      which-module: 2.0.1
      y18n: 4.0.3
      yargs-parser: 18.1.3

  yargs@17.7.2:
    dependencies:
      cliui: 8.0.1
      escalade: 3.2.0
      get-caller-file: 2.0.5
      require-directory: 2.1.1
      string-width: 4.2.3
      y18n: 5.0.8
      yargs-parser: 21.1.1

  yn@3.1.1: {}

  yocto-queue@0.1.0: {}

  z-schema@5.0.5:
    dependencies:
      lodash.get: 4.4.2
      lodash.isequal: 4.5.0
      validator: 13.15.26
    optionalDependencies:
      commander: 9.5.0

  zod@4.2.1: {}<|MERGE_RESOLUTION|>--- conflicted
+++ resolved
@@ -76,11 +76,7 @@
         version: 4.0.5
       happy-tts:
         specifier: 'file:'
-<<<<<<< HEAD
-        version: file:(openapi-types@12.1.3)(postcss@8.5.6)(react-dom@19.1.1(react@19.1.1))(react@19.1.1)(socks@2.8.7)(zod@4.2.1)
-=======
-        version: file:(openapi-types@12.1.3)(react-dom@19.1.1(react@19.1.1))(react@19.1.1)(socks@2.8.7)
->>>>>>> e0f275d5
+        version: file:(openapi-types@12.1.3)(postcss@8.5.6)(react-dom@19.1.1(react@19.1.1))(react@19.1.1)(socks@2.8.7)
       helmet:
         specifier: ^8.1.0
         version: 8.1.0
@@ -89,7 +85,7 @@
         version: 7.0.2
       jsdom:
         specifier: ^27.4.0
-        version: 27.4.0
+        version: 27.4.0(postcss@8.5.6)
       jsonwebtoken:
         specifier: ^9.0.3
         version: 9.0.3
@@ -113,7 +109,7 @@
         version: 7.0.0
       mongoose:
         specifier: ^9.0.2
-        version: 9.0.2(socks@2.8.7)
+        version: 9.1.1(socks@2.8.7)
       morgan:
         specifier: ^1.10.1
         version: 1.10.1
@@ -127,13 +123,8 @@
         specifier: ^5.1.6
         version: 5.1.6
       openai:
-<<<<<<< HEAD
-        specifier: ^6.10.0
-        version: 6.10.0(ws@8.18.3)(zod@4.2.1)
-=======
         specifier: ^6.15.0
-        version: 6.15.0(ws@8.18.3)
->>>>>>> e0f275d5
+        version: 6.15.0(ws@8.18.3)(zod@4.2.1)
       path-to-regexp:
         specifier: ^8.2.0
         version: 8.3.0
@@ -264,8 +255,8 @@
 
 packages:
 
-  '@acemir/cssom@0.9.30':
-    resolution: {integrity: sha512-9CnlMCI0LmCIq0olalQqdWrJHPzm0/tw3gzOA9zJSgvFX7Xau3D24mAGa4BtwxwY69nsuJW6kQqqCzf/mEcQgg==}
+  '@acemir/cssom@0.9.28':
+    resolution: {integrity: sha512-LuS6IVEivI75vKN8S04qRD+YySP0RmU/cV8UNukhQZvprxF+76Z43TNo/a08eCodaGhT1Us8etqS1ZRY9/Or0A==}
 
   '@apidevtools/json-schema-ref-parser@9.1.2':
     resolution: {integrity: sha512-r1w81DpR+KyRWd3f+rk6TNqMgedmAxZP5v5KWlXQWlgMUUtyEJch0DKEci1SorPMiSeM8XPl7MZ3miJ60JIpQg==}
@@ -282,8 +273,8 @@
     peerDependencies:
       openapi-types: '>=7'
 
-  '@asamuzakjp/css-color@4.1.1':
-    resolution: {integrity: sha512-B0Hv6G3gWGMn0xKJ0txEi/jM5iFpT3MfDxmhZFb4W047GvytCf1DHQ1D69W3zHI4yWe2aTZAA0JnbMZ7Xc8DuQ==}
+  '@asamuzakjp/css-color@4.1.0':
+    resolution: {integrity: sha512-9xiBAtLn4aNsa4mDnpovJvBn72tNEIACyvlqaNJ+ADemR+yeMJWnBudOi2qGDviJa7SwcDOU/TRh5dnET7qk0w==}
 
   '@asamuzakjp/dom-selector@6.7.6':
     resolution: {integrity: sha512-hBaJER6A9MpdG3WgdlOolHmbOYvSk46y7IQN/1+iqiCuUu6iWdQrs9DGKF8ocqsEqWujWf/V7b7vaDgiUmIvUg==}
@@ -496,9 +487,11 @@
     peerDependencies:
       '@csstools/css-tokenizer': ^3.0.4
 
-  '@csstools/css-syntax-patches-for-csstree@1.0.22':
-    resolution: {integrity: sha512-qBcx6zYlhleiFfdtzkRgwNC7VVoAwfK76Vmsw5t+PbvtdknO9StgRk7ROvq9so1iqbdW4uLIDAsXRsTfUrIoOw==}
+  '@csstools/css-syntax-patches-for-csstree@1.0.14':
+    resolution: {integrity: sha512-zSlIxa20WvMojjpCSy8WrNpcZ61RqfTfX3XTaOeVlGJrt/8HF3YbzgFZa01yTbT4GWQLwfTcC3EB8i3XnB647Q==}
     engines: {node: '>=18'}
+    peerDependencies:
+      postcss: ^8.4
 
   '@csstools/css-tokenizer@3.0.4':
     resolution: {integrity: sha512-Vd/9EVDiu6PPJt9yAh6roZP6El1xHrdvIVGjyBsHR0RYwNHgL7FJPyIIW4fANJNG6FtyZfvlRPpFI4ZM/lubvw==}
@@ -908,8 +901,8 @@
   '@types/multer@2.0.0':
     resolution: {integrity: sha512-C3Z9v9Evij2yST3RSBktxP9STm6OdMc5uR1xF1SGr98uv8dUlAL2hqwrZ3GVB3uyMyiegnscEK6PGtYvNrjTjw==}
 
-  '@types/node@22.19.3':
-    resolution: {integrity: sha512-1N9SBnWYOJTrNZCdh/yJE+t910Y128BoyY+zBLWhL3r0TYzlTmFdXrPwHL9DyFZmlEXNQQolTZh3KHV31QDhyA==}
+  '@types/node@22.19.1':
+    resolution: {integrity: sha512-LCCV0HdSZZZb34qifBsyWlUmok6W7ouER+oQIGBScS8EsZsQbrtFTUrDX4hOl+CS6p7cnNC4td+qrSVGSCTUfQ==}
 
   '@types/node@25.0.3':
     resolution: {integrity: sha512-W609buLVRVmeW693xKfzHeIV6nJGGz98uCPfeXI1ELMLXVeKYZ9m15fAMSaUPBHYLGFsVRcMmSCksQOrZV9BYA==}
@@ -1625,8 +1618,8 @@
     resolution: {integrity: sha512-u/O3vwbptzhMs3L1fQE82ZSLHQQfto5gyZzwteVIEyeaY5Fc7R4dapF/BvRoSYFeqfBk4m0V1Vafq5Pjv25wvA==}
     engines: {node: '>= 6'}
 
-  cssstyle@5.3.5:
-    resolution: {integrity: sha512-GlsEptulso7Jg0VaOZ8BXQi3AkYM5BOJKEO/rjMidSCq70FkIC5y0eawrCXeYzxgt3OCf4Ls+eoxN+/05vN0Ag==}
+  cssstyle@5.3.4:
+    resolution: {integrity: sha512-KyOS/kJMEq5O9GdPnaf82noigg5X5DYn0kZPJTaAsCUaBizp6Xa1y9D4Qoqf/JazEXWuruErHgVXwjN5391ZJw==}
     engines: {node: '>=20'}
 
   csstype@3.1.3:
@@ -2126,8 +2119,8 @@
     resolution: {integrity: sha512-4fCk79wshMdzMp2rH06qWrJE4iolqLhCUH+OiuIgU++RB0+94NlDL81atO7GX55uUKueo0txHNtvEyI6D7WdMw==}
     engines: {node: '>=0.10.0'}
 
-  iconv-lite@0.7.1:
-    resolution: {integrity: sha512-2Tth85cXwGFHfvRgZWszZSvdo+0Xsqmw8k8ZwxScfcBneNUraK+dxRxRm24nszx80Y0TVio8kKLt5sLE7ZCLlw==}
+  iconv-lite@0.7.0:
+    resolution: {integrity: sha512-cf6L2Ds3h57VVmkZe+Pn+5APsT7FpqJtEhhieDCvrE2MK5Qk9MyffgQyuxQTm6BChfeZNtcOLHp9IcWRVcIcBQ==}
     engines: {node: '>=0.10.0'}
 
   ignore-by-default@1.0.1:
@@ -2576,8 +2569,12 @@
   lru-cache@5.1.1:
     resolution: {integrity: sha512-KpNARQA3Iwv+jTA0utUVVbrh+Jlrr1Fv0e56GGzAFOXN7dk/FviaDW8LHmK52DlcH4WP2n6gI8vN1aesBFgo9w==}
 
-  lru.min@1.1.3:
-    resolution: {integrity: sha512-Lkk/vx6ak3rYkRR0Nhu4lFUT2VDnQSxBe8Hbl7f36358p6ow8Bnvr8lrLt98H8J1aGxfhbX4Fs5tYg2+FTwr5Q==}
+  lru-cache@7.18.3:
+    resolution: {integrity: sha512-jumlc0BIUrS3qJGgIkWZsyfAM7NCWiBcCDhnd+3NNM5KbBmLTgHVfWBcg6W+rLUsIpzpERPsvwUP7CckAQSOoA==}
+    engines: {node: '>=12'}
+
+  lru.min@1.1.2:
+    resolution: {integrity: sha512-Nv9KddBcQSlQopmBHXSsZVY5xsdlZkdH/Iey0BlcBYggMd4two7cZnKOK9vmy3nY0O5RGH99z1PCeTpPqszUYg==}
     engines: {bun: '>=1.0.0', deno: '>=1.30.0', node: '>=8.0.0'}
 
   make-dir@4.0.0:
@@ -2730,8 +2727,8 @@
       socks:
         optional: true
 
-  mongoose@9.0.2:
-    resolution: {integrity: sha512-+GCaqwE+X//yN9eo2M2L/n+mVti9J6vH5iQKbhD+2AArZd5iaZqK/DkmkE4S6/iYYMyVQPTXsRk7jyVOYEtJzA==}
+  mongoose@9.1.1:
+    resolution: {integrity: sha512-/CgKSAmjzgIj4o1FyWZIpQ2rmUQlhalwWd4l/Ht3XUVWscHRHev1TIwKz1ADNC5tHHyOQEaUDkEh0jI91c4Ydw==}
     engines: {node: '>=20.19.0'}
 
   morgan@1.10.1:
@@ -2764,9 +2761,14 @@
     resolution: {integrity: sha512-AEGW7QLLSuSnjCS4pk3EIqOmogegmze9h8EyrndavUQnIUcfkVal/sK7QznE+a3bc6rzPbAiui9Jcb+96tPwYA==}
     engines: {node: '>= 8.0'}
 
-  named-placeholders@1.1.6:
-    resolution: {integrity: sha512-Tz09sEL2EEuv5fFowm419c1+a/jSMiBjI9gHxVLrVdbUkkNUUfjsVYs9pVZu5oCon/kmRh9TfLEObFtkVxmY0w==}
-    engines: {node: '>=8.0.0'}
+  named-placeholders@1.1.3:
+    resolution: {integrity: sha512-eLoBxg6wE/rZkJPhU/xRX1WTpkFEwDJEN96oxFrTsqBdbT5ec295Q+CoHrL9IT0DipqKhmGcaZmwOt8OON5x1w==}
+    engines: {node: '>=12.0.0'}
+
+  nanoid@3.3.11:
+    resolution: {integrity: sha512-N8SpfPUnUp1bK+PMYW8qSWdl9U+wwNWI4QKxOYDy9JAro3WMX7p2OeVRF9v+347pnakNevPmiHhNmZ2HbFA76w==}
+    engines: {node: ^10 || ^12 || ^13.7 || ^14 || >=15.0.1}
+    hasBin: true
 
   nanoid@5.1.6:
     resolution: {integrity: sha512-c7+7RQ+dMB5dPwwCp4ee1/iV/q2P6aK1mTZcfr1BTuVlyW9hJYiMPybJCcnBlQtuSmTIWNeazm/zqNoZSSElBg==}
@@ -2976,6 +2978,10 @@
   possible-typed-array-names@1.1.0:
     resolution: {integrity: sha512-/+5VFTchJDoVj3bhoqi6UeymcD00DAwb1nJwamzPvHEszJ4FpF6SNNbUbOS8yI56qHzdV8eK0qEfOSiodkTdxg==}
     engines: {node: '>= 0.4'}
+
+  postcss@8.5.6:
+    resolution: {integrity: sha512-3Ybi1tAuwAP9s0r1UQ2J4n5Y0G05bJkpUIO0/bI9MhwmD70S5aTWbXGBwxHrelT+XM1k6dM0pk+SwNkpTRN7Pg==}
+    engines: {node: ^10 || ^12 || >=14}
 
   prelude-ls@1.1.2:
     resolution: {integrity: sha512-ESF23V4SKG6lVSGZgYNpbsiaAkdab6ZgOxe52p7+Kid3W3u3bxR4Vfd/o21dmN7jSt0IwgZ4v5MUd26FEtXE9w==}
@@ -3664,7 +3670,6 @@
   whatwg-encoding@3.1.1:
     resolution: {integrity: sha512-6qN4hJdMwfYBtE3YBTTHhoeuUrDBPZmbQaxWAqSALV/MeEnR5z1xd8UKud2RAkFoPkmB+hli1TZSnyi84xz1vQ==}
     engines: {node: '>=18'}
-    deprecated: Use @exodus/bytes instead for a more spec-conformant and faster implementation
 
   whatwg-mimetype@4.0.0:
     resolution: {integrity: sha512-QaKxh0eNIi2mE9p2vEdzfagOKHCcj1pJ56EEHGQOVxp8r9/iszLUUV7v89x9O1p/T+NlTM5W7jW6+cz4Fq1YVg==}
@@ -3806,7 +3811,7 @@
 
 snapshots:
 
-  '@acemir/cssom@0.9.30': {}
+  '@acemir/cssom@0.9.28': {}
 
   '@apidevtools/json-schema-ref-parser@9.1.2':
     dependencies:
@@ -3829,7 +3834,7 @@
       openapi-types: 12.1.3
       z-schema: 5.0.5
 
-  '@asamuzakjp/css-color@4.1.1':
+  '@asamuzakjp/css-color@4.1.0':
     dependencies:
       '@csstools/css-calc': 2.1.4(@csstools/css-parser-algorithms@3.0.5(@csstools/css-tokenizer@3.0.4))(@csstools/css-tokenizer@3.0.4)
       '@csstools/css-color-parser': 3.1.0(@csstools/css-parser-algorithms@3.0.5(@csstools/css-tokenizer@3.0.4))(@csstools/css-tokenizer@3.0.4)
@@ -4064,7 +4069,9 @@
     dependencies:
       '@csstools/css-tokenizer': 3.0.4
 
-  '@csstools/css-syntax-patches-for-csstree@1.0.22': {}
+  '@csstools/css-syntax-patches-for-csstree@1.0.14(postcss@8.5.6)':
+    dependencies:
+      postcss: 8.5.6
 
   '@csstools/css-tokenizer@3.0.4': {}
 
@@ -4676,7 +4683,7 @@
     dependencies:
       '@types/express': 5.0.6
 
-  '@types/node@22.19.3':
+  '@types/node@22.19.1':
     dependencies:
       undici-types: 6.21.0
 
@@ -5077,7 +5084,7 @@
       content-type: 1.0.5
       debug: 4.4.3
       http-errors: 2.0.1
-      iconv-lite: 0.7.1
+      iconv-lite: 0.7.0
       on-finished: 2.4.1
       qs: 6.14.0
       raw-body: 3.0.2
@@ -5396,11 +5403,13 @@
 
   css-what@6.2.2: {}
 
-  cssstyle@5.3.5:
-    dependencies:
-      '@asamuzakjp/css-color': 4.1.1
-      '@csstools/css-syntax-patches-for-csstree': 1.0.22
+  cssstyle@5.3.4(postcss@8.5.6):
+    dependencies:
+      '@asamuzakjp/css-color': 4.1.0
+      '@csstools/css-syntax-patches-for-csstree': 1.0.14(postcss@8.5.6)
       css-tree: 3.1.0
+    transitivePeerDependencies:
+      - postcss
 
   csstype@3.1.3: {}
 
@@ -5828,11 +5837,7 @@
     optionalDependencies:
       uglify-js: 3.19.3
 
-<<<<<<< HEAD
-  happy-tts@file:(openapi-types@12.1.3)(postcss@8.5.6)(react-dom@19.1.1(react@19.1.1))(react@19.1.1)(socks@2.8.7)(zod@4.2.1):
-=======
-  happy-tts@file:(openapi-types@12.1.3)(react-dom@19.1.1(react@19.1.1))(react@19.1.1)(socks@2.8.7):
->>>>>>> e0f275d5
+  happy-tts@file:(openapi-types@12.1.3)(postcss@8.5.6)(react-dom@19.1.1(react@19.1.1))(react@19.1.1)(socks@2.8.7):
     dependencies:
       '@fingerprintjs/fingerprintjs': 5.0.1
       '@simplewebauthn/browser': 13.2.2
@@ -5858,7 +5863,7 @@
       form-data: 4.0.5
       helmet: 8.1.0
       http-proxy-agent: 7.0.2
-      jsdom: 27.4.0
+      jsdom: 27.4.0(postcss@8.5.6)
       jsonwebtoken: 9.0.3
       liquid-glass-react: 1.1.1(react-dom@19.1.1(react@19.1.1))(react@19.1.1)
       lodash: 4.17.21
@@ -5866,16 +5871,12 @@
       marked: 17.0.1
       mongodb: 7.0.0(socks@2.8.7)
       mongodb-connection-string-url: 7.0.0
-      mongoose: 9.0.2(socks@2.8.7)
+      mongoose: 9.1.1(socks@2.8.7)
       morgan: 1.10.1
       multer: 2.0.2
       mysql2: 3.16.0
       nanoid: 5.1.6
-<<<<<<< HEAD
-      openai: 6.10.0(ws@8.18.3)(zod@4.2.1)
-=======
-      openai: 6.15.0(ws@8.18.3)
->>>>>>> e0f275d5
+      openai: 6.15.0(ws@8.18.3)(zod@4.2.1)
       path-to-regexp: 8.3.0
       qrcode: 1.5.4
       react-syntax-highlighter: 16.1.0(react@19.1.1)
@@ -5893,6 +5894,7 @@
       validator: 13.15.26
       winston: 3.19.0
       ws: 8.18.3
+      zod: 4.2.1
     transitivePeerDependencies:
       - '@aws-sdk/credential-providers'
       - '@exodus/crypto'
@@ -5907,6 +5909,7 @@
       - kerberos
       - mongodb-client-encryption
       - openapi-types
+      - postcss
       - react
       - react-dom
       - react-native-b4a
@@ -5914,7 +5917,6 @@
       - socks
       - supports-color
       - utf-8-validate
-      - zod
 
   has-flag@3.0.0: {}
 
@@ -5995,7 +5997,7 @@
     dependencies:
       safer-buffer: 2.1.2
 
-  iconv-lite@0.7.1:
+  iconv-lite@0.7.0:
     dependencies:
       safer-buffer: 2.1.2
 
@@ -6537,12 +6539,12 @@
     dependencies:
       argparse: 2.0.1
 
-  jsdom@27.4.0:
-    dependencies:
-      '@acemir/cssom': 0.9.30
+  jsdom@27.4.0(postcss@8.5.6):
+    dependencies:
+      '@acemir/cssom': 0.9.28
       '@asamuzakjp/dom-selector': 6.7.6
       '@exodus/bytes': 1.7.0
-      cssstyle: 5.3.5
+      cssstyle: 5.3.4(postcss@8.5.6)
       data-urls: 6.0.0
       decimal.js: 10.6.0
       html-encoding-sniffer: 6.0.0
@@ -6562,6 +6564,7 @@
     transitivePeerDependencies:
       - '@exodus/crypto'
       - bufferutil
+      - postcss
       - supports-color
       - utf-8-validate
 
@@ -6671,7 +6674,9 @@
     dependencies:
       yallist: 3.1.1
 
-  lru.min@1.1.3: {}
+  lru-cache@7.18.3: {}
+
+  lru.min@1.1.2: {}
 
   make-dir@4.0.0:
     dependencies:
@@ -6773,7 +6778,7 @@
     optionalDependencies:
       socks: 2.8.7
 
-  mongoose@9.0.2(socks@2.8.7):
+  mongoose@9.1.1(socks@2.8.7):
     dependencies:
       kareem: 3.0.0
       mongodb: 7.0.0(socks@2.8.7)
@@ -6831,16 +6836,18 @@
       aws-ssl-profiles: 1.1.2
       denque: 2.1.0
       generate-function: 2.3.1
-      iconv-lite: 0.7.1
+      iconv-lite: 0.7.0
       long: 5.3.2
-      lru.min: 1.1.3
-      named-placeholders: 1.1.6
+      lru.min: 1.1.2
+      named-placeholders: 1.1.3
       seq-queue: 0.0.5
       sqlstring: 2.3.3
 
-  named-placeholders@1.1.6:
-    dependencies:
-      lru.min: 1.1.3
+  named-placeholders@1.1.3:
+    dependencies:
+      lru-cache: 7.18.3
+
+  nanoid@3.3.11: {}
 
   nanoid@5.1.6: {}
 
@@ -6927,11 +6934,7 @@
     dependencies:
       mimic-fn: 2.1.0
 
-<<<<<<< HEAD
-  openai@6.10.0(ws@8.18.3)(zod@4.2.1):
-=======
-  openai@6.15.0(ws@8.18.3):
->>>>>>> e0f275d5
+  openai@6.15.0(ws@8.18.3)(zod@4.2.1):
     optionalDependencies:
       ws: 8.18.3
       zod: 4.2.1
@@ -7032,6 +7035,12 @@
 
   possible-typed-array-names@1.1.0: {}
 
+  postcss@8.5.6:
+    dependencies:
+      nanoid: 3.3.11
+      picocolors: 1.1.1
+      source-map-js: 1.2.1
+
   prelude-ls@1.1.2: {}
 
   pretty-format@30.0.5:
@@ -7096,7 +7105,7 @@
     dependencies:
       bytes: 3.1.2
       http-errors: 2.0.1
-      iconv-lite: 0.7.1
+      iconv-lite: 0.7.0
       unpipe: 1.0.0
 
   rc@1.2.8:
@@ -7484,7 +7493,7 @@
   svix@1.76.1:
     dependencies:
       '@stablelib/base64': 1.0.1
-      '@types/node': 22.19.3
+      '@types/node': 22.19.1
       es6-promise: 4.2.8
       fast-sha256: 1.3.0
       url-parse: 1.5.10
